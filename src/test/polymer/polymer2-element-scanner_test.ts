/**
 * @license
 * Copyright (c) 2016 The Polymer Project Authors. All rights reserved.
 * This code may only be used under the BSD style license found at
 * http://polymer.github.io/LICENSE.txt
 * The complete set of authors may be found at
 * http://polymer.github.io/AUTHORS.txt
 * The complete set of contributors may be found at
 * http://polymer.github.io/CONTRIBUTORS.txt
 * Code distributed by Google as part of the polymer project is also
 * subject to an additional IP rights grant found at
 * http://polymer.github.io/PATENTS.txt
 */


import {assert} from 'chai';
import * as path from 'path';

import {Visitor} from '../../javascript/estree-visitor';
import {JavaScriptParser} from '../../javascript/javascript-parser';
import {ScannedPolymerElement} from '../../polymer/polymer-element';
import {Polymer2ElementScanner} from '../../polymer/polymer2-element-scanner';
import {FSUrlLoader} from '../../url-loader/fs-url-loader';
import {CodeUnderliner} from '../test-utils';

suite('Polymer2ElementScanner', () => {
  const testFilesDir = path.resolve(__dirname, '../static/polymer2/');
  const urlLoader = new FSUrlLoader(testFilesDir);
  const underliner = new CodeUnderliner(urlLoader);

  async function getElements(
      filename: string): Promise<ScannedPolymerElement[]> {
    const file = await urlLoader.load(filename);
    const parser = new JavaScriptParser();
    const document = parser.parse(file, filename);
    const scanner = new Polymer2ElementScanner();
    const visit = (visitor: Visitor) =>
        Promise.resolve(document.visit([visitor]));

    const features = await scanner.scan(document, visit);
    return features.filter(
        (e) => e instanceof ScannedPolymerElement) as ScannedPolymerElement[];
  };

  function getTestProps(element: ScannedPolymerElement): any {
    const props: any = {
      className: element.className,
      superClass: element.superClass && element.superClass.identifier,
      tagName: element.tagName,
      description: element.description,
      properties: element.properties.map((p) => ({
                                           name: p.name,
                                         })),
      attributes: element.attributes.map((a) => ({
                                           name: a.name,
                                         })),
    };
    if (element.mixins.length > 0) {
      props.mixins = element.mixins.map((m) => m.identifier);
    }
    return props;
  }

  test('Finds two basic elements', async() => {
    const elements = await getElements('test-element-1.js');
    const elementData = elements.map(getTestProps);
    assert.deepEqual(elementData, [
      {
        tagName: 'test-element',
        className: 'TestElement',
        superClass: 'Polymer.Element',
        description: '',
        properties: [{
          name: 'foo',
        }],
        attributes: [{
          name: 'foo',
        }],
      },
      {
        tagName: undefined,
        className: 'BaseElement',
        superClass: 'Polymer.Element',
        description: '',
        properties: [{
          name: 'foo',
        }],
        attributes: [{
          name: 'foo',
        }],
      },
    ]);

    const underlinedSource1 =
        await underliner.underline(elements[0].sourceRange);
    assert.equal(underlinedSource1, `
class TestElement extends Polymer.Element {
~~~~~~~~~~~~~~~~~~~~~~~~~~~~~~~~~~~~~~~~~~~
  static get config() {
~~~~~~~~~~~~~~~~~~~~~~~
    return {
~~~~~~~~~~~~
      properties: {
~~~~~~~~~~~~~~~~~~~
        foo: {
~~~~~~~~~~~~~~
          notify: true,
~~~~~~~~~~~~~~~~~~~~~~~
          type: String,
~~~~~~~~~~~~~~~~~~~~~~~
        }
~~~~~~~~~
      },
~~~~~~~~
    };
~~~~~~
  }
~~~
}
~`);

    const underlinedSource2 =
        await underliner.underline(elements[1].sourceRange);
    assert.equal(underlinedSource2, `
class BaseElement extends Polymer.Element {
~~~~~~~~~~~~~~~~~~~~~~~~~~~~~~~~~~~~~~~~~~~
  static get config() {
~~~~~~~~~~~~~~~~~~~~~~~
    return {
~~~~~~~~~~~~
      properties: {
~~~~~~~~~~~~~~~~~~~
        foo: {
~~~~~~~~~~~~~~
          notify: true,
~~~~~~~~~~~~~~~~~~~~~~~
          type: String,
~~~~~~~~~~~~~~~~~~~~~~~
        }
~~~~~~~~~
      },
~~~~~~~~
    };
~~~~~~
  }
~~~
}
~`);
  });

  test('Uses static is getter for tagName', async() => {
    const elements = await getElements('test-element-2.js');
    const elementData = elements.map(getTestProps);
    assert.deepEqual(elementData, [
      {
        tagName: 'test-element',
        className: 'TestElement',
        superClass: 'HTMLElement',
        description: '',
        properties: [],
        attributes: [],
      },
    ]);
  });

  test('Finds vanilla elements', async() => {
    const elements = await getElements('test-element-4.js');
    const elementData = elements.map(getTestProps);
    assert.deepEqual(elementData, [
      {
        tagName: 'test-element',
        className: 'TestElement',
        superClass: 'HTMLElement',
        description: '',
        properties: [],
        attributes: [
          {
            name: 'a',
          },
          {
            name: 'b',
          }
        ],
      },
    ]);
  });

  test('Observed attributes override induced attributes', async() => {
    const elements = await getElements('test-element-5.js');
    const elementData = elements.map(getTestProps);

    assert.deepEqual(elementData, [
      {
        tagName: 'test-element',
        className: 'TestElement',
        superClass: 'Polymer.Element',
        description: '',
        properties: [{
          name: 'foo',
        }],
        attributes: [
          {
            name: 'a',
          },
          {
            name: 'b',
          }
        ],
      },
    ]);
  });

<<<<<<< HEAD
  test('Properly sets className for elements with the memberof tag', async() => {
    const elements = await getElements('test-element-6.js');
    const elementData = elements.map(getTestProps);
    assert.containSubset(elementData, [
      {
        tagName: 'test-element-one',
        className: 'Polymer.TestElementOne',
        superClass: 'Polymer.Element',
        description:
            `This element is a member of Polymer namespace and is defined with its
namespaced name.`,
        properties: [{
          name: 'foo',
        }],
        attributes: [{
          name: 'foo',
        }],
      },
      {
        tagName: 'test-element-two',
        className: 'Polymer.TestElementTwo',
        superClass: 'Polymer.Element',
        description:
            `This element is a member of Polymer namespace and is defined without its
namespaced name.`,
        properties: [{
          name: 'foo',
        }],
        attributes: [{
          name: 'foo',
        }],
      },
    ]);
  });


=======
  test('Read mixes annotations', async() => {
    const elements = await getElements('test-element-6.js');
    const elementData = elements.map(getTestProps);

    assert.deepEqual(elementData, [
      {
        tagName: 'test-element',
        className: 'TestElement',
        superClass: 'Polymer.Element',
        description: '',
        properties: [],
        attributes: [],
        mixins: ['Mixin2', 'Mixin1'],
      },
    ]);
  });

>>>>>>> 16975825
});<|MERGE_RESOLUTION|>--- conflicted
+++ resolved
@@ -210,7 +210,6 @@
     ]);
   });
 
-<<<<<<< HEAD
   test('Properly sets className for elements with the memberof tag', async() => {
     const elements = await getElements('test-element-6.js');
     const elementData = elements.map(getTestProps);
@@ -242,14 +241,12 @@
         attributes: [{
           name: 'foo',
         }],
-      },
-    ]);
-  });
-
-
-=======
+      }
+    ]);
+  });
+
   test('Read mixes annotations', async() => {
-    const elements = await getElements('test-element-6.js');
+    const elements = await getElements('test-element-8.js');
     const elementData = elements.map(getTestProps);
 
     assert.deepEqual(elementData, [
@@ -265,5 +262,4 @@
     ]);
   });
 
->>>>>>> 16975825
 });