--- conflicted
+++ resolved
@@ -6,14 +6,11 @@
 and this project adheres to [Semantic Versioning](http://semver.org/).
 
 ## Unreleased
-<<<<<<< HEAD
-* [BREAKING] Removed scriptElement and domModule from PolymerElementMixin.
-  They were always undefined.
-=======
 * [BREAKING]: `UrlResolver#resolve()` argument order swapped so that the
   optional `baseUrl` argument comes first instead of second.  This makes
   resolve more similar to `url.resolve`.
->>>>>>> eafa354c
+* [BREAKING] Removed scriptElement and domModule from PolymerElementMixin.
+  They were always undefined.
 * `UrlResolver#resolve()` returns urls containing querystring and fragment
   components where they were previously stripped out.
 * Add FSUrlLoader#getFilePath which will return the file path that would
