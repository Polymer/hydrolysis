# Change Log

All notable changes to this project will be documented in this file.

The format is based on [Keep a Changelog](http://keepachangelog.com/)
and this project adheres to [Semantic Versioning](http://semver.org/).


<!--
   PRs should document their user-visible changes (if any) in the
   Unreleased section, uncommenting the header as necessary.
-->

<!--## Unreleased-->

## [2.0.0-alpha.26] - 2017-02-22
* Fix issue with file missing from package.json "files" array.

## [2.0.0-alpha.25] - 2017-02-22

### Added
* Polymer 2.0 mixin scanner
* [polymer] Parse polymer databinding expressions.
  Give accurate warnings on parse errors.
<<<<<<< HEAD
* Analyzer will not attempt to load or add warnings for imports which can not be resolved by its urlResolver.
=======
* Protocol-less URLs such as `//host/path` are properly handled instead of treated as absolute paths.
>>>>>>> 121a83ab

## [2.0.0-alpha.24] - 2017-02-14

### Added
* HTML Documents now include a `baseUrl` property which is properly resolved
  from a `<base href="...">` tag, when present.
* Add `localIds` to `PolymerElement`, tracking elements in its template by their id attributes.

### Fixed

* [Polymer] Better handle unexpected behavior reference syntax.

## [2.0.0-alpha.23] - 2017-02-10

### Added

* [BREAKING] All methods on Document no longer return results from dependencies, but do return results from inline documents. Added a queryOptions param to all query methods to specify getting results from dependencies.
* [BREAKING] All methods on both Document and Package no longer return results from external code. Must specify `externalPackages: true` to get features from code outside the current package.

### Fixed

* Properly cache warning for incorrect imports or when failing parsing an import.
* Notice references to elements within `<template>` tags.

## [2.0.0-alpha.22] - 2017-01-13

### Fixed

* Do not complain about ES6 module syntax, but store enough information that we can warn about referencing modules as scripts.


## [2.0.0-alpha.21] - 2016-12-22

### Added
* Add an analyzePackage() method, for getting a queryable representation of everything in a package.

### Fixed
* Fix a deadlock when there are concurrent analysis runs of cyclic graphs.

## [2.0.0-alpha.20] - 2016-12-19

### Added
* [Polymer] Extract 'listeners' from 1.0-style declarations.
* [Polymer] Extract pseudo elements from HTML comments

### Fixed
* Fix a class of race conditions and cache invalidation errors that can occur when there are concurrent analysis runs and edits to files.


## [2.0.0-alpha.19] - 2016-12-12

### Added
* Add `changeEvent` to `Attribute`.

### Fixed
* Bump JS parser up to parse ES2017 (ES8).
* [Polymer] Property descriptors are allowed to be just a type name, like `value: String`.

## [2.0.0-alpha.18] - 2016-11-21

### Fixed
* [Polymer] A number of fixes around warnings when resolving behaviors
  * Warn, don't throw when a behavior is declared twice.
  * Warn when there's a problem mixing behaviors into other behaviors, the same way that we warn when mixing behaviors into elements.

* Fix some bugs with recursive and mutually recursive imports.

### Added
* Add `slots` to `Element`.

## [2.0.0-alpha.17] - 2016-10-28 - [minor]

### Added
* Improve the way we expose the `ElementReference` type.

## [2.0.0-alpha.16] - 2016-10-20

### Added

* Add a new default scanner for custom element references in html.
  * Also adds a non-default scanner for all element references in html.
  * Known bug: does not find element references inside of `<template>` elements.

## [2.0.0-alpha.15] - 2016-10-15

### Changed

* (polymer) - computed properties are implicitly readOnly.

* (editor service) - Greatly improve `getLocationForPosition` for determining the meaning of text at an HTML source location. Presently used for doing autocompletions.
  * Handles the contents of `<template>` elements.
  * Distinguishes attribute names from values.
  * Understands when text is inside a comment, inline style, and inline script.
  * Better handle many, many edge cases.<|MERGE_RESOLUTION|>--- conflicted
+++ resolved
@@ -22,11 +22,8 @@
 * Polymer 2.0 mixin scanner
 * [polymer] Parse polymer databinding expressions.
   Give accurate warnings on parse errors.
-<<<<<<< HEAD
 * Analyzer will not attempt to load or add warnings for imports which can not be resolved by its urlResolver.
-=======
 * Protocol-less URLs such as `//host/path` are properly handled instead of treated as absolute paths.
->>>>>>> 121a83ab
 
 ## [2.0.0-alpha.24] - 2017-02-14
 
