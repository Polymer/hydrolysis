--- conflicted
+++ resolved
@@ -14,11 +14,8 @@
 ## Unreleased
 
 * `generateAnalysis()` now includes PolymerBehavior information in `metadata.polymer.behaviors` collection.
-<<<<<<< HEAD
 * Jsdoc `@demo` annotations are now added to `demos` collection for `Element`, `ElementMixin`, `PolymerElement` and `Behavior`.
-=======
 * Types and descriptions are now extracted from method @param and @returns jsdoc annotations.
->>>>>>> f7523123
 
 ## [2.0.0-alpha.34] - 2017-03-20
 
