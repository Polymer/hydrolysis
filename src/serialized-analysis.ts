<<<<<<< HEAD
export interface SerializedAnalysis {
  // TODO(rictic): once this schema has stabilized, put the json file somewhere
  // and reference it like:
  // $schema: 'http://polymer-project.org/schema/v1/analysis.json';
  packages: Package[];
}
=======
/**
 * @license
 * Copyright (c) 2015 The Polymer Project Authors. All rights reserved.
 * This code may only be used under the BSD style license found at
 * http://polymer.github.io/LICENSE.txt
 * The complete set of authors may be found at
 * http://polymer.github.io/AUTHORS.txt
 * The complete set of contributors may be found at
 * http://polymer.github.io/CONTRIBUTORS.txt
 * Code distributed by Google as part of the polymer project is also
 * subject to an additional IP rights grant found at
 * http://polymer.github.io/PATENTS.txt
 */

/**
 * The base interface, holding properties common to all nodes.
 */
export interface Node {
  /** Where this feature is defined in source code. */
  sourceLocation?: {
    /** Line number, zero indexed. */
    line: number;
    /** Column number, zero indexed. */
    column: number;
  };

  /**
   * An extension point for framework-specific metadata, as well as any
   * metadata not yet standardized here such as what polyfills are needed,
   * behaviors and mixins used, the framework that the element was written in,
   * tags/categories, links to specs that the element implements, etc.
   *
   * Framework-specific metadata should be put into a sub-object with the name
   * of that framework.
   */
  metadata?: {};
}

export interface SerializedAnalysis { packages: Package[]; }
>>>>>>> 48b046f0


export interface Package {
  /** The name of the package, like `paper-button` */
  name?: string;
  /** The version, extracted from package.json, bower.json, etc as available. */
  version?: string;

  /** The npm metadata of the package, if any. */
  npmPackage?: NpmPackage;

  /** The bower metadata of the package, if any. */
  bowerMetadata?: BowerMetadata;

  /** Elements found inside the package. */
  elements: Element[];
}

export interface Element extends Node {
  /**
   * The path, relative to the base directory of the package.
   *
   * e.g. `paper-input.html` or `app-toolbar/app-toolbar.html` (given that
   * app-toolbar lives in the app-layout package).
   */
  path: string;

  /** The tagname that the element registers itself as. e.g. `paper-input` */
  tagname: string;

  /** A markdown description for the element. */
  description: string;

  /**
   * Paths, relative to `this.path` to demo pages for the element.
   *
   * e.g. `['demos/index.html', 'demos/extended.html']`
   */
  demos: string[];

  /**
   * The tagname that the element extends, if any. The value of the `extends`
   * option that's passed into `customElements.define`.
   *
   * e.g. `input`, `paper-button`, `my-super-element`
   */
  extends?: string;

  /**
   * The class name for this element.
   *
   * e.g. `MyElement`, `Polymer.PaperInput`
   */
  classname?: string;

  /**
   * The class that this element extends.
   *
   * This is non-optional, as every custom element must have HTMLElement in
   * its prototype change.
   *
   * e.g. `HTMLElement`, `HTMLInputElement`, `MyNamespace.MyBaseElement`
   */
  superclass: string;

  /** The attributes that this element is known to understand. */
  attributes?: Attribute[];

  /** The properties that this element has. */
  properties?: Property[];

  /** The events that this element fires. */
  events?: Event[];

  /** The shadow dom content slots that this element accepts. */
  slots:
<<<<<<< HEAD
  Slot[];  // this formatting is strange, yes
=======
  Slot[];
>>>>>>> 48b046f0

  /** Information useful for styling the element and its children. */
  styling: {

    /** CSS Classes that produce built-in custom styling for the element. */
    classes: {
      /** The name of the class. e.g. `bright`, `cascade`, `ominous_pulsing` */
      name: string;
      /** A markdown description of the class and what effects it has. */
      description: string;
    }[];

    /** CSS Variables that the element understands. */
    cssVariables: {

      /** The name of the variable. e.g. `--header-color`, `--my-element-size`*/
      name: string;

      /** The type of the variable. Advisory. e.g. `color`, `size` */
      type?: string;

      /** A markdown description of the variable. */
      description?: string;

      /**
       * A markdown description of how the element will fallback if the variable
       * isn't defined.
       */
      fallbackBehavior?: string;
    }[];

    /** If true, the element must be given an explicit size by its context. */
    needsExplicitSize?: boolean;

    // Would be nice to document the default styling a bit here, whether it's
    // display: block or inline or whatever.
  };
<<<<<<< HEAD

  /**
   * An extension point for framework-specific metadata, as well as any
   * metadata not yet standardized here such as what polyfills are needed,
   * behaviors and mixins used, the framework that the element was written in,
   * tags/categories, links to specs that the element implements, etc.
   */
  metadata: any;
=======
>>>>>>> 48b046f0
}

export interface Attribute extends Node {
  /** The name of the attribute. e.g. `value`, `icon`, `should-collapse`. */
  name: string;

  /** A markdown description for the attribute. */
  description?: string;

  /**
   * The type that the attribute will be serialized/deserialized as.
   *
   * e.g. `string`, `number`, `boolean`, `RegExp`, `Array`, `Object`.
   */
  type?: string;

  /** The default value of the attribute, if any. */
  defaultValue?: string;

  // We need some way of representing that this attribute is associated with a
  // property. TBD.
}

export interface Property extends Node {
  /** The name of the property. e.g. `value`, `icon`, `shouldCollapse`. */
  name: string;

  /** A markdown description of the property. */
  description: string;

  /**
   * The javascript type of the property.
   *
   * There's no standard here. Common choices are closure compiler syntax
   * and typescript syntax.
   */
  type: string;

  /** A string representation of the default value. */
  defaultValue?: string;

  /** Nested subproperties hanging off of this property. */
  properties?: Property[];
<<<<<<< HEAD

  /**
   * An extension point for framework-specific metadata, as well as any
   * metadata not yet standardized here such as associated events and
   * observers.
   */
  metadata?: any;
=======
>>>>>>> 48b046f0
}

export interface Event extends Node {
  /** The name of the event. */
  name: string;

  /** A markdown description of the event. */
  description: string;
  /**
   * The type of the event object that's fired.
   *
   * e.g. `Event`, `CustomEvent`, `KeyboardEvent`, `MyCustomEvent`.
   */
  type: string;

  /** Information about the `detail` field of the event. */
  detail?: {properties: Property[]};

  // Should we have a way of associating an event with an attribute or a
  // property?
}

export interface Slot extends Node {
  /** The name of the slot. e.g. `banner`, `body`, `tooltipContents` */
  name: string;

  /** A markdown description of the slot. */
  description: string;

  // Something about fallback perhaps?
}

export interface NpmPackage {
  name: string;
  version: string;
  description?: string;
  // ... etc
}

export interface BowerMetadata {
  name: string;
  version: string;
  description?: string;
  // ... etc
}<|MERGE_RESOLUTION|>--- conflicted
+++ resolved
@@ -1,24 +1,23 @@
-<<<<<<< HEAD
+/**
+ * @license
+ * Copyright (c) 2015 The Polymer Project Authors. All rights reserved.
+ * This code may only be used under the BSD style license found at
+ * polymer.github.io/LICENSE.txt
+ * The complete set of authors may be found at
+ * polymer.github.io/AUTHORS.txt
+ * The complete set of contributors may be found at
+ * polymer.github.io/CONTRIBUTORS.txt
+ * Code distributed by Google as part of the polymer project is also
+ * subject to an additional IP rights grant found at
+ * polymer.github.io/PATENTS.txt
+ */
+
 export interface SerializedAnalysis {
   // TODO(rictic): once this schema has stabilized, put the json file somewhere
   // and reference it like:
   // $schema: 'http://polymer-project.org/schema/v1/analysis.json';
   packages: Package[];
 }
-=======
-/**
- * @license
- * Copyright (c) 2015 The Polymer Project Authors. All rights reserved.
- * This code may only be used under the BSD style license found at
- * http://polymer.github.io/LICENSE.txt
- * The complete set of authors may be found at
- * http://polymer.github.io/AUTHORS.txt
- * The complete set of contributors may be found at
- * http://polymer.github.io/CONTRIBUTORS.txt
- * Code distributed by Google as part of the polymer project is also
- * subject to an additional IP rights grant found at
- * http://polymer.github.io/PATENTS.txt
- */
 
 /**
  * The base interface, holding properties common to all nodes.
@@ -41,11 +40,8 @@
    * Framework-specific metadata should be put into a sub-object with the name
    * of that framework.
    */
-  metadata?: {};
-}
-
-export interface SerializedAnalysis { packages: Package[]; }
->>>>>>> 48b046f0
+  metadata?: any;
+}
 
 
 export interface Package {
@@ -122,11 +118,7 @@
 
   /** The shadow dom content slots that this element accepts. */
   slots:
-<<<<<<< HEAD
   Slot[];  // this formatting is strange, yes
-=======
-  Slot[];
->>>>>>> 48b046f0
 
   /** Information useful for styling the element and its children. */
   styling: {
@@ -164,17 +156,6 @@
     // Would be nice to document the default styling a bit here, whether it's
     // display: block or inline or whatever.
   };
-<<<<<<< HEAD
-
-  /**
-   * An extension point for framework-specific metadata, as well as any
-   * metadata not yet standardized here such as what polyfills are needed,
-   * behaviors and mixins used, the framework that the element was written in,
-   * tags/categories, links to specs that the element implements, etc.
-   */
-  metadata: any;
-=======
->>>>>>> 48b046f0
 }
 
 export interface Attribute extends Node {
@@ -218,16 +199,6 @@
 
   /** Nested subproperties hanging off of this property. */
   properties?: Property[];
-<<<<<<< HEAD
-
-  /**
-   * An extension point for framework-specific metadata, as well as any
-   * metadata not yet standardized here such as associated events and
-   * observers.
-   */
-  metadata?: any;
-=======
->>>>>>> 48b046f0
 }
 
 export interface Event extends Node {
