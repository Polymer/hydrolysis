/**
 * @license
 * Copyright (c) 2016 The Polymer Project Authors. All rights reserved.
 * This code may only be used under the BSD style license found at
 * http://polymer.github.io/LICENSE.txt
 * The complete set of authors may be found at
 * http://polymer.github.io/AUTHORS.txt
 * The complete set of contributors may be found at
 * http://polymer.github.io/CONTRIBUTORS.txt
 * Code distributed by Google as part of the polymer project is also
 * subject to an additional IP rights grant found at
 * http://polymer.github.io/PATENTS.txt
 */

import * as path from 'path';
import {Analyzer} from '../core/analyzer';
import {FileRelativeUrl, PackageRelativeUrl, ParsedDocument, ResolvedUrl, ScannedFeature, UrlResolver} from '../index';
import {makeParseLoader, SourceRange, Warning} from '../model/model';
import {scan} from '../scanning/scan';
import {Scanner} from '../scanning/scanner';
import {InMemoryOverlayUrlLoader} from '../url-loader/overlay-loader';
import {UrlLoader} from '../url-loader/url-loader';
import {underlineCode} from '../warning/code-printer';


export class UnexpectedResolutionError extends Error {
  resolvedValue: any;
  constructor(message: string, resolvedValue: any) {
    super(message);
    this.resolvedValue = resolvedValue;
  }
}

export async function invertPromise(promise: Promise<any>): Promise<any> {
  let value: any;
  try {
    value = await promise;
  } catch (e) {
    return e;
  }
  throw new UnexpectedResolutionError('Inverted Promise resolved', value);
}

export type Reference = Warning|SourceRange|undefined;

/**
 * Used for asserting that warnings or source ranges correspond to the right
 * parts of the source code.
 *
 * Non-test code probably wants WarningPrinter instead.
 */
export class CodeUnderliner {
  private _parsedDocumentGetter: (url: string) => Promise<ParsedDocument>;
  constructor(urlLoader: UrlLoader, urlResolver?: UrlResolver) {
    const analyzer = new Analyzer({urlLoader, urlResolver});
    this._parsedDocumentGetter = makeParseLoader(analyzer);
  }

  static withMapping(url: ResolvedUrl, contents: string) {
    const urlLoader = new InMemoryOverlayUrlLoader();
    urlLoader.urlContentsMap.set(url, contents);
    return new CodeUnderliner(urlLoader, new class extends UrlResolver {
      resolve(
          firstUrl: ResolvedUrl|PackageRelativeUrl,
          secondUrl?: FileRelativeUrl) {
        return this.brandAsResolved(secondUrl || firstUrl);
      }

      relative(): FileRelativeUrl {
        throw new Error('does not do relative');
      }
    }());
  }

  /**
   * Converts one or more warnings/source ranges into underlined text.
   *                                                  ~~~~~~~~~~ ~~~~
   *
   * This has a loose set of types that it will accept in order to make
   * writing tests simple and legible.
   */
  async underline(reference: Reference): Promise<string>;
  async underline(references: ReadonlyArray<Reference>):
      Promise<ReadonlyArray<string>>;
  async underline(reference: Reference|ReadonlyArray<Reference>):
      Promise<string|ReadonlyArray<string>> {
    if (isReadonlyArray(reference)) {
      return Promise.all(reference.map((ref) => this.underline(ref)));
    }

    if (reference === undefined) {
      return 'No source range given.';
    }
    if (isWarning(reference)) {
      return '\n' + reference.toString({verbosity: 'code-only', color: false});
    }
    // We have a reference without its parsed document. Go get it.
    const parsedDocument = await this._parsedDocumentGetter(reference.file);
    return '\n' + underlineCode(reference, parsedDocument);
  }
}

function isReadonlyArray(maybeArr: any): maybeArr is ReadonlyArray<any> {
  return Array.isArray(maybeArr);
}

function isWarning(wOrS: Warning|SourceRange): wOrS is Warning {
  return 'code' in wOrS;
}

/**
 * Run the given scanner on the given package relative url.
 *
 * The url must be loadable with the given analyzer.
 */
export async function runScanner(
    analyzer: Analyzer,
    scanner: Scanner<ParsedDocument, any, any>,
    url: string): Promise<{features: ScannedFeature[], warnings: Warning[]}> {
  const context = await analyzer['_analysisComplete'];
  const resolvedUrl = analyzer.resolveUrl(url)!;
  const parsedDocument = await context['_parse'](resolvedUrl);
  return scan(parsedDocument, [scanner]);
}

/**
 * Run the given scanner on some file contents as a string.
 *
 * Note that the url's file extension is relevant, because it will affect how
 * the file is parsed.
 */
export async function runScannerOnContents(
    scanner: Scanner<ParsedDocument, any, any>, url: string, contents: string) {
  const overlayLoader = new InMemoryOverlayUrlLoader();
  const analyzer = new Analyzer({urlLoader: overlayLoader});
  overlayLoader.urlContentsMap.set(analyzer.resolveUrl(url)!, contents);
  const {features, warnings} = await runScanner(analyzer, scanner, url);
  return {features, warnings, analyzer, urlLoader: overlayLoader};
}

export const noOpTag =
    (strings: TemplateStringsArray, ...values: any[]): string => values.reduce(
        (r: string, v: any, i) => r + String(v) + strings[i + 1], strings[0]);

export function fileRelativeUrl(
    strings: TemplateStringsArray, ...values: any[]): FileRelativeUrl {
  return noOpTag(strings, ...values) as FileRelativeUrl;
}

export function packageRelativeUrl(
    strings: TemplateStringsArray, ...values: any[]): PackageRelativeUrl {
  return noOpTag(strings, ...values) as PackageRelativeUrl;
}

<<<<<<< HEAD

=======
>>>>>>> 738915c7
export function resolvedUrl(
    strings: TemplateStringsArray, ...values: any[]): ResolvedUrl {
  return noOpTag(strings, ...values) as ResolvedUrl;
}

export const fixtureDir = path.join(__dirname, '../../src/test/static');<|MERGE_RESOLUTION|>--- conflicted
+++ resolved
@@ -152,10 +152,6 @@
   return noOpTag(strings, ...values) as PackageRelativeUrl;
 }
 
-<<<<<<< HEAD
-
-=======
->>>>>>> 738915c7
 export function resolvedUrl(
     strings: TemplateStringsArray, ...values: any[]): ResolvedUrl {
   return noOpTag(strings, ...values) as ResolvedUrl;
