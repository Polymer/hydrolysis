--- conflicted
+++ resolved
@@ -28,13 +28,9 @@
 import {getIdentifierName, getNamespacedIdentifier} from './ast-value';
 import {Visitor} from './estree-visitor';
 import * as esutil from './esutil';
-<<<<<<< HEAD
 import {getMethods, getOrInferPrivacy, getStaticMethods} from './esutil';
+import {getClosureType, getMethods, getOrInferPrivacy, getReturnFromAnnotation, getStaticMethods, toMethodParam} from './esutil';
 import {ParsedJavaScriptDocument} from './javascript-document';
-=======
-import {getClosureType, getMethods, getOrInferPrivacy, getReturnFromAnnotation, getStaticMethods, toMethodParam} from './esutil';
-import {JavaScriptDocument} from './javascript-document';
->>>>>>> 2304dc6a
 import {JavaScriptScanner} from './javascript-scanner';
 import * as jsdoc from './jsdoc';
 
@@ -363,9 +359,9 @@
        methods: new Map<string, ScannedMethod>(),
        properties: new Map<string, ScannedProperty>()
      }));
-  private readonly _document: JavaScriptDocument;
-
-  constructor(document: JavaScriptDocument) {
+  private readonly _document: ParsedJavaScriptDocument;
+
+  constructor(document: ParsedJavaScriptDocument) {
     this._document = document;
   }
 
@@ -800,13 +796,8 @@
   }
 }
 
-<<<<<<< HEAD
-export function extractPropertiesFromConstructor(
+export function extractPropertiesFromClass(
     astNode: babel.Node, document: ParsedJavaScriptDocument) {
-=======
-export function extractPropertiesFromClass(
-    astNode: babel.Node, document: JavaScriptDocument) {
->>>>>>> 2304dc6a
   const properties = new Map<string, ScannedProperty>();
   const accessors = new Map<
       string,
@@ -871,7 +862,7 @@
 }
 
 function extractPropertyFromGetterOrSetter(
-    method: babel.ClassMethod, document: JavaScriptDocument): ScannedProperty|
+    method: babel.ClassMethod, document: ParsedJavaScriptDocument): ScannedProperty|
     null {
   if (method.static || method.key.type !== 'Identifier') {
     return null;
@@ -909,7 +900,7 @@
 
 function extractPropertyFromExpressionStatement(
     statement: babel.ExpressionStatement,
-    document: JavaScriptDocument): ScannedProperty|null {
+    document: ParsedJavaScriptDocument): ScannedProperty|null {
   let name;
   let astNode;
   let defaultValue;
@@ -955,7 +946,7 @@
 }
 
 function extractPropertiesFromConstructor(
-    method: babel.ClassMethod, document: JavaScriptDocument) {
+    method: babel.ClassMethod, document: ParsedJavaScriptDocument) {
   const properties = new Map<string, ScannedProperty>();
 
   for (const statement of method.body.body) {
