/**
 * @license
 * Copyright (c) 2015 The Polymer Project Authors. All rights reserved.
 * This code may only be used under the BSD style license found at
 * polymer.github.io/LICENSE.txt
 * The complete set of authors may be found at
 * polymer.github.io/AUTHORS.txt
 * The complete set of contributors may be found at
 * polymer.github.io/CONTRIBUTORS.txt
 * Code distributed by Google as part of the polymer project is also
 * subject to an additional IP rights grant found at
 * polymer.github.io/PATENTS.txt
 */
// DO NOT SUBMIT without regex-removing the problematic parts of the orignal
// license
// before passing to typson.

export interface SerializedAnalysis {
  // TODO(rictic): once this schema has stabilized, put the json file somewhere
  // and reference it like:
  // $schema: 'http://polymer-project.org/schema/v1/analysis.json';
  packages: Package[];
}

/**
 * The base interface, holding properties common to many nodes.
 */
export interface Node {
  /** Where this feature is defined in source code. */
  sourceLocation?: SourceLocation;

  /**
   * An extension point for framework-specific metadata, as well as any
   * metadata not yet standardized here such as what polyfills are needed,
   * behaviors and mixins used, the framework that the element was written in,
   * tags/categories, links to specs that the element implements, etc.
   *
   * Framework-specific metadata should be put into a sub-object with the name
   * of that framework.
   */
  metadata?: any;
}

<<<<<<< HEAD

export interface Package {
  /** The name of the package, like `paper-button` */
  name?: string;
  /** The version, extracted from package.json, bower.json, etc as available. */
  version?: string;

  /** The npm metadata of the package, if any. */
  npmPackage?: NpmPackage;

  /** The bower metadata of the package, if any. */
  bowerMetadata?: BowerMetadata;
=======
export interface SourceLocation {
  /** Line number, zero indexed. */
  line: number;
  /** Column number, zero indexed. */
  column: number;
  /**
   * Path to file, relative to the package base. If not present, is the
   * element's file.
   */
  file?: string;
}
>>>>>>> 69186eb1

export interface AnalyzedPackage {
  schema_version: '1.0.0';
  elements: Element[];
}

export interface Element extends Node {
  /**
   * The path, relative to the base directory of the package.
   *
   * e.g. `paper-input.html` or `app-toolbar/app-toolbar.html` (given that
   * app-toolbar lives in the app-layout package).
   */
  path: string;

  /** The tagname that the element registers itself as. e.g. `paper-input` */
  tagname: string;

  /** A markdown description for the element. */
  description: string;

  /**
   * Paths, relative to the base directory of the package, to demo pages for the
   * element.
   *
   * e.g. `['demos/index.html', 'demos/extended.html']`
   */
  demos: string[];

  /**
   * The tagname that the element extends, if any. The value of the `extends`
   * option that's passed into `customElements.define`.
   *
   * e.g. `input`, `paper-button`, `my-super-element`
   */
  extends?: string;

  /**
   * The class name for this element.
   *
   * e.g. `MyElement`, `Polymer.PaperInput`
   */
  classname?: string;

  /**
   * The class that this element extends.
   *
   * This is non-optional, as every custom element must have HTMLElement in
   * its prototype change.
   *
   * e.g. `HTMLElement`, `HTMLInputElement`, `MyNamespace.MyBaseElement`
   */
  superclass: string;

  /** The attributes that this element is known to understand. */
  attributes?: Attribute[];

  /** The properties that this element has. */
  properties?: Property[];

  /** The events that this element fires. */
  events?: Event[];

  /** The shadow dom content slots that this element accepts. */
  slots:
  Slot[];  // this formatting is strange, yes

  /** Information useful for styling the element and its children. */
  styling: {

    /** CSS selectors that the element recognizes on itself for styling. */
    selectors: {
      /** The CSS selector. e.g. `.bright`, `[height=5]`, `[cascade]`. */
      value: string;
      /**
       * A markdown description of the effect of this selector matching
       * on the element.
       */
      description: string;
    }[];

    /** CSS Variables that the element understands. */
    cssVariables: {

      /** The name of the variable. e.g. `--header-color`, `--my-element-size`*/
      name: string;

      /** The type of the variable. Advisory. e.g. `color`, `size` */
      type?: string;

      /** A markdown description of the variable. */
      description?: string;

      /**
       * A markdown description of how the element will fallback if the variable
       * isn't defined.
       */
      fallbackBehavior?: string;
    }[];

    /** If true, the element must be given an explicit size by its context. */
    needsExplicitSize?: boolean;

    // Would be nice to document the default styling a bit here, whether it's
    // display: block or inline or whatever.
  };
}

export interface Attribute extends Node {
  /** The name of the attribute. e.g. `value`, `icon`, `should-collapse`. */
  name: string;

  /** A markdown description for the attribute. */
  description?: string;

  /**
   * The type that the attribute will be serialized/deserialized as.
   *
   * e.g. `string`, `number`, `boolean`, `RegExp`, `Array`, `Object`.
   */
  type?: string;

  /**
   * The default value of the attribute, if any.
   *
   * As attributes are always strings, this is the actual value, not a human
   * readable description.
   */
  defaultValue?: string;

  // We need some way of representing that this attribute is associated with a
  // property. TBD.
}

export interface Property extends Node {
  /** The name of the property. e.g. `value`, `icon`, `shouldCollapse`. */
  name: string;

  /** A markdown description of the property. */
  description: string;

  /**
   * The javascript type of the property.
   *
   * There's no standard here. Common choices are closure compiler syntax
   * and typescript syntax.
   */
  type: string;

  /**
   * A string representation of the default value. Intended only to be human
   * readable, so may be a description, an identifier name, etc.
   */
  defaultValue?: string;

  /** Nested subproperties hanging off of this property. */
  properties?: Property[];
}

export interface Event extends Node {
  /** The name of the event. */
  name: string;

  /** A markdown description of the event. */
  description: string;
  /**
   * The type of the event object that's fired.
   *
   * e.g. `Event`, `CustomEvent`, `KeyboardEvent`, `MyCustomEvent`.
   */
  type: string;

  /** Information about the `detail` field of the event. */
  detail?: {properties: Property[]};

  // Should we have a way of associating an event with an attribute or a
  // property?
}

export interface Slot extends Node {
  /** The name of the slot. e.g. `banner`, `body`, `tooltipContents` */
  name: string;

  /** A markdown description of the slot. */
  description: string;

  // Something about fallback perhaps?
}

<<<<<<< HEAD
export interface NpmPackage {
  name: string;
  version: string;
  description?: string;
  // ... etc
}

export interface BowerMetadata {
  name: string;
  version: string;
  description?: string;
  // ... etc
}
=======
// An example, the correct compilation thereof acts as a test.
// TODO(rictic): once the tests are typescript, move this there.
const paperButtonElement: Element = {
  path: 'paper-button.html',
  tagname: 'paper-button',
  classname: 'PaperButton',
  superclass: 'HTMLElement',
  demos: ['demo/index.html'],

  attributes: [
    {
      name: 'raised',
      description: 'If true, the button should be styled with a shadow.',
      type: 'boolean',
    },
    {
      name: 'elevation',
      type: 'number',
      description: `
The z-depth of this element, from 0-5. Setting to 0 will remove the
shadow, and each increasing number greater than 0 will be "deeper"
than the last.`.trim()
    },
    {name: 'role', defaultValue: 'button'},
    {name: 'tabindex', defaultValue: '0'},
    {name: 'animated', defaultValue: 'true'}
  ],
  properties: [
    {
      name: 'raised',
      description: 'If true, the button should be styled with a shadow.',
      type: 'boolean',
      defaultValue: 'false',
      metadata: {
        polymer: {reflectToAttribute: true, observer: '_calculateElevation'}
      },
    },
    {
      name: 'elevation',
      type: 'number',
      description: `
  The z-depth of this element, from 0-5. Setting to 0 will remove the
  shadow, and each increasing number greater than 0 will be "deeper"
  than the last.`.trim(),
      defaultValue: '1',
      metadata: {polymer: {reflectToAttribute: true, readOnly: true}}
    }
  ],
  events: [{
    name: 'transitionend',
    type: 'Event',
    description: `
Fired when the animation finishes.
This is useful if you want to wait until
the ripple animation finishes to perform some action.`.trim(),
    detail: {
      properties: [{
        name: 'node',
        description: 'Contains the animated node.',
        type: 'Object'
      }]
    }
  }],
  slots: [{name: '', description: 'The body of the button.'}],
  styling: {
    selectors: [],
    cssVariables: [
      {
        name: '--paper-button-ink-color',
        description: 'Background color of the ripple',
        fallbackBehavior: 'Based on the button\'s color'
      },
      {
        name: '--paper-button',
        description: 'Mixin applied to the disabled button. Note that you ' +
            'can also use the `paper-button[disabled]` selector',
        fallbackBehavior: '{}'
      },
      {
        name: '--paper-button-disabled',
        description: '',
        fallbackBehavior: '{}'
      },
      {
        name: '--paper-button-flat-keyboard-focus',
        description: 'Mixin applied to a flat button after ' +
            'it\'s been focused using the keyboard',
        fallbackBehavior: '{}'
      },
      {
        name: '--paper-button-raised-keyboard-focus',
        description: 'Mixin applied to a raised button ' +
            'after it\'s been focused using the keyboard',
        fallbackBehavior: '{}'
      },
      {name: '--layout-inline'},
      {name: '--layout-center-center'},
      {name: '--paper-font-common-base'},
    ],

    needsExplicitSize: false
  },
  metadata: {polymer: {behaviors: ['Polymer.PaperButtonBehavior']}},
  description: `
Material design: [Buttons](https://www.google.com/design/spec/components/buttons.html)

\`paper-button\` is a button. When the user touches the button, a ripple effect emanates
from the point of contact. It may be flat or raised. A raised button is styled with a
shadow.

Example:

    <paper-button>Flat button</paper-button>
    <paper-button raised>Raised button</paper-button>
    <paper-button noink>No ripple effect</paper-button>
    <paper-button toggles>Toggle-able button</paper-button>

A button that has \`toggles\` true will remain \`active\` after being clicked (and
will have an \`active\` attribute set). For more information, see the \`Polymer.IronButtonState\`
behavior.

You may use custom DOM in the button body to create a variety of buttons. For example, to
create a button with an icon and some text:

    <paper-button>
      <iron-icon icon="favorite"></iron-icon>
      custom button content
    </paper-button>

To use \`paper-button\` as a link, wrap it in an anchor tag. Since \`paper-button\` will already
receive focus, you may want to prevent the anchor tag from receiving focus as well by setting
its tabindex to -1.

    <a href="https://www.polymer-project.org/" tabindex="-1">
      <paper-button raised>Polymer Project</paper-button>
    </a>

### Styling

Style the button with CSS as you would a normal DOM element.

    paper-button.fancy {
      background: green;
      color: yellow;
    }

    paper-button.fancy:hover {
      background: lime;
    }

    paper-button[disabled],
    paper-button[toggles][active] {
      background: red;
    }

By default, the ripple is the same color as the foreground at 25% opacity. You may
customize the color using the \`--paper-button-ink-color\` custom property.

The following custom properties and mixins are also available for styling:

Custom property | Description | Default
----------------|-------------|----------
\`--paper-button-ink-color\` | Background color of the ripple | \`Based on the button's color\`
\`--paper-button\` | Mixin applied to the button | \`{}\`
\`--paper-button-disabled\` | Mixin applied to the disabled button. Note that you can also use the \`paper-button[disabled]\` selector | \`{}\`
\`--paper-button-flat-keyboard-focus\` | Mixin applied to a flat button after it's been focused using the keyboard | \`{}\`
\`--paper-button-raised-keyboard-focus\` | Mixin applied to a raised button after it's been focused using the keyboard | \`{}\`

@demo demo/index.html
`.trim()

};

const paperButton: AnalyzedPackage = {
  schema_version: '1.0.0',
  elements: [paperButtonElement]
};
>>>>>>> 69186eb1
<|MERGE_RESOLUTION|>--- conflicted
+++ resolved
@@ -2,25 +2,15 @@
  * @license
  * Copyright (c) 2015 The Polymer Project Authors. All rights reserved.
  * This code may only be used under the BSD style license found at
- * polymer.github.io/LICENSE.txt
+ * http://polymer.github.io/LICENSE.txt
  * The complete set of authors may be found at
- * polymer.github.io/AUTHORS.txt
+ * http://polymer.github.io/AUTHORS.txt
  * The complete set of contributors may be found at
- * polymer.github.io/CONTRIBUTORS.txt
+ * http://polymer.github.io/CONTRIBUTORS.txt
  * Code distributed by Google as part of the polymer project is also
  * subject to an additional IP rights grant found at
- * polymer.github.io/PATENTS.txt
+ * http://polymer.github.io/PATENTS.txt
  */
-// DO NOT SUBMIT without regex-removing the problematic parts of the orignal
-// license
-// before passing to typson.
-
-export interface SerializedAnalysis {
-  // TODO(rictic): once this schema has stabilized, put the json file somewhere
-  // and reference it like:
-  // $schema: 'http://polymer-project.org/schema/v1/analysis.json';
-  packages: Package[];
-}
 
 /**
  * The base interface, holding properties common to many nodes.
@@ -41,20 +31,6 @@
   metadata?: any;
 }
 
-<<<<<<< HEAD
-
-export interface Package {
-  /** The name of the package, like `paper-button` */
-  name?: string;
-  /** The version, extracted from package.json, bower.json, etc as available. */
-  version?: string;
-
-  /** The npm metadata of the package, if any. */
-  npmPackage?: NpmPackage;
-
-  /** The bower metadata of the package, if any. */
-  bowerMetadata?: BowerMetadata;
-=======
 export interface SourceLocation {
   /** Line number, zero indexed. */
   line: number;
@@ -66,10 +42,12 @@
    */
   file?: string;
 }
->>>>>>> 69186eb1
 
 export interface AnalyzedPackage {
   schema_version: '1.0.0';
+  // TODO(rictic): once this schema has stabilized, put the json file somewhere
+  // and reference it like:
+  // $schema: 'http://polymer-project.org/schema/v1/analysis.json';
   elements: Element[];
 }
 
@@ -254,198 +232,4 @@
   description: string;
 
   // Something about fallback perhaps?
-}
-
-<<<<<<< HEAD
-export interface NpmPackage {
-  name: string;
-  version: string;
-  description?: string;
-  // ... etc
-}
-
-export interface BowerMetadata {
-  name: string;
-  version: string;
-  description?: string;
-  // ... etc
-}
-=======
-// An example, the correct compilation thereof acts as a test.
-// TODO(rictic): once the tests are typescript, move this there.
-const paperButtonElement: Element = {
-  path: 'paper-button.html',
-  tagname: 'paper-button',
-  classname: 'PaperButton',
-  superclass: 'HTMLElement',
-  demos: ['demo/index.html'],
-
-  attributes: [
-    {
-      name: 'raised',
-      description: 'If true, the button should be styled with a shadow.',
-      type: 'boolean',
-    },
-    {
-      name: 'elevation',
-      type: 'number',
-      description: `
-The z-depth of this element, from 0-5. Setting to 0 will remove the
-shadow, and each increasing number greater than 0 will be "deeper"
-than the last.`.trim()
-    },
-    {name: 'role', defaultValue: 'button'},
-    {name: 'tabindex', defaultValue: '0'},
-    {name: 'animated', defaultValue: 'true'}
-  ],
-  properties: [
-    {
-      name: 'raised',
-      description: 'If true, the button should be styled with a shadow.',
-      type: 'boolean',
-      defaultValue: 'false',
-      metadata: {
-        polymer: {reflectToAttribute: true, observer: '_calculateElevation'}
-      },
-    },
-    {
-      name: 'elevation',
-      type: 'number',
-      description: `
-  The z-depth of this element, from 0-5. Setting to 0 will remove the
-  shadow, and each increasing number greater than 0 will be "deeper"
-  than the last.`.trim(),
-      defaultValue: '1',
-      metadata: {polymer: {reflectToAttribute: true, readOnly: true}}
-    }
-  ],
-  events: [{
-    name: 'transitionend',
-    type: 'Event',
-    description: `
-Fired when the animation finishes.
-This is useful if you want to wait until
-the ripple animation finishes to perform some action.`.trim(),
-    detail: {
-      properties: [{
-        name: 'node',
-        description: 'Contains the animated node.',
-        type: 'Object'
-      }]
-    }
-  }],
-  slots: [{name: '', description: 'The body of the button.'}],
-  styling: {
-    selectors: [],
-    cssVariables: [
-      {
-        name: '--paper-button-ink-color',
-        description: 'Background color of the ripple',
-        fallbackBehavior: 'Based on the button\'s color'
-      },
-      {
-        name: '--paper-button',
-        description: 'Mixin applied to the disabled button. Note that you ' +
-            'can also use the `paper-button[disabled]` selector',
-        fallbackBehavior: '{}'
-      },
-      {
-        name: '--paper-button-disabled',
-        description: '',
-        fallbackBehavior: '{}'
-      },
-      {
-        name: '--paper-button-flat-keyboard-focus',
-        description: 'Mixin applied to a flat button after ' +
-            'it\'s been focused using the keyboard',
-        fallbackBehavior: '{}'
-      },
-      {
-        name: '--paper-button-raised-keyboard-focus',
-        description: 'Mixin applied to a raised button ' +
-            'after it\'s been focused using the keyboard',
-        fallbackBehavior: '{}'
-      },
-      {name: '--layout-inline'},
-      {name: '--layout-center-center'},
-      {name: '--paper-font-common-base'},
-    ],
-
-    needsExplicitSize: false
-  },
-  metadata: {polymer: {behaviors: ['Polymer.PaperButtonBehavior']}},
-  description: `
-Material design: [Buttons](https://www.google.com/design/spec/components/buttons.html)
-
-\`paper-button\` is a button. When the user touches the button, a ripple effect emanates
-from the point of contact. It may be flat or raised. A raised button is styled with a
-shadow.
-
-Example:
-
-    <paper-button>Flat button</paper-button>
-    <paper-button raised>Raised button</paper-button>
-    <paper-button noink>No ripple effect</paper-button>
-    <paper-button toggles>Toggle-able button</paper-button>
-
-A button that has \`toggles\` true will remain \`active\` after being clicked (and
-will have an \`active\` attribute set). For more information, see the \`Polymer.IronButtonState\`
-behavior.
-
-You may use custom DOM in the button body to create a variety of buttons. For example, to
-create a button with an icon and some text:
-
-    <paper-button>
-      <iron-icon icon="favorite"></iron-icon>
-      custom button content
-    </paper-button>
-
-To use \`paper-button\` as a link, wrap it in an anchor tag. Since \`paper-button\` will already
-receive focus, you may want to prevent the anchor tag from receiving focus as well by setting
-its tabindex to -1.
-
-    <a href="https://www.polymer-project.org/" tabindex="-1">
-      <paper-button raised>Polymer Project</paper-button>
-    </a>
-
-### Styling
-
-Style the button with CSS as you would a normal DOM element.
-
-    paper-button.fancy {
-      background: green;
-      color: yellow;
-    }
-
-    paper-button.fancy:hover {
-      background: lime;
-    }
-
-    paper-button[disabled],
-    paper-button[toggles][active] {
-      background: red;
-    }
-
-By default, the ripple is the same color as the foreground at 25% opacity. You may
-customize the color using the \`--paper-button-ink-color\` custom property.
-
-The following custom properties and mixins are also available for styling:
-
-Custom property | Description | Default
-----------------|-------------|----------
-\`--paper-button-ink-color\` | Background color of the ripple | \`Based on the button's color\`
-\`--paper-button\` | Mixin applied to the button | \`{}\`
-\`--paper-button-disabled\` | Mixin applied to the disabled button. Note that you can also use the \`paper-button[disabled]\` selector | \`{}\`
-\`--paper-button-flat-keyboard-focus\` | Mixin applied to a flat button after it's been focused using the keyboard | \`{}\`
-\`--paper-button-raised-keyboard-focus\` | Mixin applied to a raised button after it's been focused using the keyboard | \`{}\`
-
-@demo demo/index.html
-`.trim()
-
-};
-
-const paperButton: AnalyzedPackage = {
-  schema_version: '1.0.0',
-  elements: [paperButtonElement]
-};
->>>>>>> 69186eb1
+}