--- conflicted
+++ resolved
@@ -15,7 +15,6 @@
  * @namespace hydrolysis
  */
 module.exports = {
-<<<<<<< HEAD
   Analyzer:          require('./lib/analyzer'),
   docs:              require('./lib/ast-utils/docs'),
   FSResolver:        require('./lib/loader/fs-resolver'),
@@ -27,17 +26,5 @@
   _jsParse:          require('./lib/ast-utils/js-parse'),
   _importParse:      require('./lib/ast-utils/import-parse'),
 };
-=======
-  Analyzer:     require('./lib/analyzer'),
-  docs:         require('./lib/ast-utils/docs'),
-  FSResolver:   require('./lib/loader/fs-resolver'),
-  jsdoc:        require('./lib/ast-utils/jsdoc'),
-  Loader:       require('./lib/loader/file-loader'),
-  NoopResolver: require('./lib/loader/noop-resolver'),
-  XHRResolver:  require('./lib/loader/xhr-resolver'),
-  _jsParse:     require('./lib/ast-utils/js-parse'),
-  _importParse: require('./lib/ast-utils/import-parse'),
-};
 import:log/log-id 
-{ Polymer
->>>>>>> 3ef6a445
+{ Polymer