--- conflicted
+++ resolved
@@ -12,7 +12,6 @@
  * http://polymer.github.io/PATENTS.txt
  */
 
-<<<<<<< HEAD
 import * as fs from 'fs';
 import * as jsonschema from 'jsonschema';
 import * as path from 'path';
@@ -20,7 +19,7 @@
 import {Descriptor, DocumentDescriptor, ElementDescriptor, InlineDocumentDescriptor, PropertyDescriptor} from './ast/ast';
 import {JsonDocument} from './json/json-document';
 import {Document} from './parser/document';
-import {Attribute, Element, Event, Package, Property, SerializedAnalysis} from './serialized-analysis';
+import {AnalyzedPackage, Attribute, Element, Event, Property} from './serialized-analysis';
 
 const validator = new jsonschema.Validator();
 const schema = JSON.parse(
@@ -36,10 +35,7 @@
     this.errors = result.errors;
   }
 }
-=======
-import {DocumentDescriptor} from './ast/ast';
-import {AnalyzedPackage} from './serialized-analysis';
->>>>>>> 69186eb1
+
 
 export class Analysis {
   _descriptors: DocumentDescriptor[];
@@ -48,13 +44,12 @@
     this._descriptors = descriptors;
   }
 
-<<<<<<< HEAD
   /**
    * Throws if the given object isn't a valid SerializedAnalysis according to
    * the JSON schema.
    */
-  static validate(serializedAnalysis: SerializedAnalysis) {
-    const result = validator.validate(serializedAnalysis, schema);
+  static validate(analyzedPackage: AnalyzedPackage) {
+    const result = validator.validate(analyzedPackage, schema);
     if (result.throwError) {
       throw result.throwError;
     }
@@ -63,13 +58,13 @@
     }
   }
 
-  serialize(): SerializedAnalysis {
+  serialize(): AnalyzedPackage[] {
     const packageGatherer = new PackageGatherer();
     const elementsGatherer = new ElementGatherer();
     const walker =
         new AnalysisWalker(this).walk([packageGatherer, elementsGatherer]);
 
-    const packagesByDir: Map<string|null, Package> =
+    const packagesByDir: Map<string|null, AnalyzedPackage> =
         packageGatherer.packagesByDir;
     const elements = elementsGatherer.elements;
     const elementsByPackageDir = new Map<string, Element[]>();
@@ -80,7 +75,8 @@
                .filter(dir => dir && element.path.startsWith(dir)))
               .sort((a, b) => b.length - a.length)[0];
       if (!longestMatchingPackageDir) {
-        let pckg = packagesByDir.get(null) || {elements: []};
+        let pckg =
+            packagesByDir.get(null) || {schema_version: '1.0.0', elements: []};
         pckg.elements.push(element);
         packagesByDir.set(null, pckg);
       } else {
@@ -94,7 +90,7 @@
       }
     }
 
-    return {packages: Array.from(packagesByDir.values())};
+    return Array.from(packagesByDir.values());
   }
 }
 
@@ -122,7 +118,7 @@
     properties: properties.map(serializePropertyDescriptor),
     styling: {
       cssVariables: [],
-      classes: [],
+      selectors: [],
     },
     demos: (elementDescriptor.demos || []).map(d => d.path),
     slots: [],
@@ -170,7 +166,7 @@
 
 class PackageGatherer implements AnalysisVisitor {
   private packageFiles: JsonDocument[] = [];
-  packagesByDir = new Map<string, Package>();
+  packagesByDir = new Map<string, AnalyzedPackage>();
   visitDocument(document: Document<any, any>, path: Descriptor[]): void {
     if (document instanceof JsonDocument &&
         (document.url.endsWith('package.json') ||
@@ -183,33 +179,8 @@
     for (const packageFile of this.packageFiles) {
       const dirname = path.dirname(packageFile.url);
       if (!this.packagesByDir.has(dirname)) {
-        this.packagesByDir.set(dirname, {elements: []});
-      }
-      const pckg = <Package>this.packagesByDir.get(dirname);
-      const fileContents: {name: string, version: string} =
-          <any>packageFile.ast;
-
-      const strictFields = ['name', 'version'];
-      for (const field of strictFields) {
-        if (!fileContents[field]) {
-          throw new Error(
-              `Found bad package metadata at ${packageFile.url}.` +
-              ` Missing field \`${field}\``);
-        }
-        if (pckg[field] && pckg[field] !== fileContents[field]) {
-          throw new Error(
-              `Conflict in package metadata for directory \`${dirname}\`.` +
-              ` ${field} was found to be \`${pckg[field]}\` but ` +
-              `${packageFile.url} has the value \`${fileContents[field]}\``);
-        }
-      }
-
-      pckg.name = fileContents.name;
-      pckg.version = fileContents.version;
-      if (packageFile.url.endsWith('bower.json')) {
-        pckg.bowerMetadata = fileContents;
-      } else if (packageFile.url.endsWith('package.json')) {
-        pckg.npmPackage = fileContents;
+        this.packagesByDir.set(
+            dirname, {schema_version: '1.0.0', elements: []});
       }
     }
   }
@@ -241,10 +212,6 @@
         this.elements.push(elem);
       }
     }
-=======
-  serialize(): AnalyzedPackage {
-    throw new Error('not implemented');
->>>>>>> 69186eb1
   }
 }
 
