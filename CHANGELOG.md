# Change Log

All notable changes to this project will be documented in this file.

The format is based on [Keep a Changelog](http://keepachangelog.com/)
and this project adheres to [Semantic Versioning](http://semver.org/).

## Unreleased
* `UrlResolver#resolve()` returns urls containing querystring and fragment
  components where they were previously stripped out.
* Add FSUrlLoader#getFilePath which will return the file path that would
  be loaded for a given ResolvedUrl, or an error message explaining why
  it can't be.
<<<<<<< HEAD
<!-- Add new, unreleased changes here. -->
=======
* Add a `resolver` option when converting warnings to string, or when
  using the WarningPrinter. This will resolve file urls in warnings using
  `resolver.relative`, to avoid super long urls in warning messages.
>>>>>>> 8257bff3

## [3.0.0-pre.6] - 2017-12-18
* [BREAKING] `Analysis#getDocument` now returns a `Result` object. When
  `result.successful` is true, `result.value` is a Document. When
  `result.successful` is false, then `result.value` is
  either a Warning or undefined.
* [BREAKING] UrlResolvers must now return complete URLs, like
  file:///path/to/paper-button/paper-button.html or
  https://example.com/components/paper-button/paper-button.html
* Introduce getDocumentContaining to find containing inline document for a
  feature

## [3.0.0-pre.5] - 2017-12-15
* [BREAKING] Removed `Analyzer#resolveUrl` in favor of just exposing the
  `UrlResolver` at `Analyzer#urlResolver.resolve`
* [BREAKING] Polymer property types are now assumed to be possibly
  `null|undefined` unless an explicit `@type` annotation says otherwise.
* Add `Analyzer.createForDirectory()` for easily getting a well configured
  analyzer for a given directory.
* Add `Import#originalUrl` which has the original url of the import as it was
  encountered in the document, before it was resolved relative to the base url
  of its containing document.
* Added `attributeType` field to Polymer property, which contains the name
  of the Polymer property declaration `type` field Constructor.

## [3.0.0-pre.4] - 2017-12-14

* [BREAKING] Removed the `UrlResolver#canResolve` method. A UrlResolver should
  return `undefined` when `resolve` is called to indicate that it can't resolve
  a URL.
* Add Analyzer.forDirectory() for easily getting a well configured analyzer
  for a given directory.
* Removed the `UrlResolver#canResolve` method. A UrlResolver should return
  `undefined` when `resolve` is called to indicate that it can't resolve a URL.
* Analyzer#urlResolver is a property that exposes the analyzer's url resolver,
  for cases where more direct access to url resolution is desired.
* Fix a situation where a warning would be reported as `[Object object]`.
* Fix issue where inline JavaScript module import statements did not honor
  their containing document's baseUrl; inline documents now inherit baseUrl
  from their containing documents.

## [3.0.0-pre.3] - 2017-12-08

* Added missing model typings for branded `url` types to top-level package
  exports.
* Added `templateTypes` property to functions, extracted from `@template`
  annotations.
* Add `Analyzer.createForDirectory()` for easily getting a well configured
  analyzer for a given directory.

## [3.0.0-pre.2] - 2017-11-30

* Added `js-import` feature with `lazy: true` for dynamic imports call
  expressions of the form `import()`.
* Functions will now be scanned if they have a `@global` annotation. Previously
  they would only be scanned if they had a `@memberof` annotation. One of these
  annotations is required because otherwise a lot of functions that aren't
  really public are included in the analysis (e.g. because they are hidden due
  to their scoping).
* Function names can now be overridden with e.g. `@function MyNewName`.

## [3.0.0-pre.1] - 2017-11-29

* [BREAKING] Switched the underlying parser/AST for JavaScript from
  `espree/estree` to `babylon/babel-types`.  This was needed to support parsing
  of important platform features such as dynamic imports and moves us closer to
  supporting TypeScript.
* When printing Warnings, use one-based indexes for lines and columns, as most
  text editors and other tools do.

## [2.7.0] - 2017-11-16

* Emit more accurate super classes for Elements when generating analysis JSON.
* Added the concept of automatically safe fixes and less-safe edit actions for
  Warnings. This is an upstreaming of functionality originally defined in
  polymer-linter.

## [2.6.0] - 2017-11-06

* Add `defaultValue` and `rest` fields to method parameters.

## [2.5.0] - 2017-11-05

* Use branded subtypes of string to be more careful about how we canonicalize and resolve urls. They're totally normal strings at runtime. TypeScript users that wrote their own UrlLoaders or UrlResolvers may need to make some minor changes to compile green, but since runtime isn't broken this isn't a breaking change. See src/mode/url.ts for more info.
* Handle method rest parameters correctly.

## [2.4.1] - 2017-10-31

* Minor fixes for TypeScript 2.6 compatibility.

## [2.4.0] - 2017-10-26

* Scan for module imports in inline and external JavaScript, analyzing the entire import graph.
* Changed the way HTML script tag containing document features are made available to the JavaScript document, by creating a ScriptTagBackReferenceImport instead of appending the HTML document features directly to JavaScript document.
* [minor] Add an `astNode` property on `Slot`.
* Improve handling of types of properties defined in a behavior or legacy polymer element.

## [2.3.0] - 2017-09-25

* Scan for CSS custom variable uses and assignments.
* Fix value of reflectToAttribute for polymer properties.
* Remove scriptElement from PolymerElement.
* `html-style` features are now scanned for inside templates.

## [2.2.2] - 2017-07-20

* Fixed a bug where we were too aggressive in associating HTML comments with
  nodes, such that any comment that came before a `<script>` tag e.g. could
  become part of the description of the element defined therin.
* Added support for recognizing instance properties in constructors.
  * The properties must be annotated with a jsdoc tag to be recognized.
  * Specific handling of the following tags is supported:
    * `@public`, `@private`, `@protected`, `@type`, and `@const`
    * The description can be combined with a visibility or type annotation. e.g.
      * `/** @type {number} How many bacon wrapped waffles to eat. */`

## [2.2.1] - 2017-07-06

* Removed TypeScript from production dependencies until TypeScript analysis is fully supported.

## [2.2.0] - 2017-06-22

* Comments are now only associated with classes and other objects if they are touching (<2 newlines between them).

## [2.1.0] - 2017-06-02

* Minor bugfix: JSON.stringify(warning) had a bunch of extra unnecessary properties.
* Track static methods on classes, emit them in analysis.json.
* Emit `superclass` for classes in analysis.json.

## [2.0.2] - 2017-05-18

* Track methods on behaviors as such. They were being treated as properties.

## [2.0.1] - 2017-05-15

* Many errors were changed to warnings so they wouldn't stop builds from completing.

## [2.0.0] - 2017-05-15

* Stable release of the Polymer Analyzer.


#### Changes since the previous prerelease version:

* [BREAKING] `attributes`, `properties`, `methods`, and `events` are now Maps from the name to the value rather than arrays. This better models what's actually going on (you can't have two different properties with the same name in javascript) and it makes our inheritance modeling more efficient.
  * Note that the serialized output format `analysis.json` is not changed, it still uses arrays.
* Warning is now a class, not just an interface. It also now keeps track of the
  parsed document that it came from. This fixes a race condition and API wart
  where to print a warning you needed to load the source of the document
  that was seen when the warning was generated.
  * Also, thanks to using the ParsedDocument interface, printing a warning is
    now O(size of underlined text) rather than O(size of document).

## [2.0.0-alpha.42] - 2017-05-09

* [minor breaking change] The paths in `@demo` annotations are no longer resolved.
* Added `MultiUrlLoader` and `PrefixedUrlLoader` to support analysis of more complicated project layouts.

## [2.0.0-alpha.41] - 2017-05-08

* [BREAKING] The `ElementLike` interface in `AnalysisFormat` changed its `demos` property from `string[]` to `Demo[]`, to include more information from `@demo` annotations in Jsdocs.
* [minor breaking change] Simplify rules for infering privacy. Now all features: classes, elements, properties, methods, etc have one set of rules for inferring privacy. Explicit js doc annotations are respected, otherwise `__foo` and `foo_` are private, `_foo` is protected, and `foo` is public.
* Fixed issue where jsdocs syntax in HTML comments was not parsed for polymer elements.

## [2.0.0-alpha.40] - 2017-04-28

* Added support for new JSDoc tags: @customElement, @polymer, @mixinFunction, @appliesMixin

## [2.0.0-alpha.39] - 2017-04-26

* Add a Class feature kind for describing all kinds of classes. This is a superclass of the existing elements and mixins.
* Mix mixins into mixins. A PolymerElementMixin now has all of the members it inherits other mixins it mixes.
* Improved our modeling of inheritance:
  * overriding inherited members now works correctly
  * overriding a private member produces a Warning
* Documented many fields as being readonly/immutable. This isn't complete, in fact all features and scanned features should be treated as immutable once they're created and initialized.
* Treat behaviors more like mixins, and treat using behaviors more like inheriting from mixins. This means that a Behavior object knows about all of the properties, methods, etc that it has inherited from other Behaviors that it builds upon.
* Emit more warnings when recognizing mixins, elements, and classes.

## [2.0.0-alpha.38] - 2017-04-13

* [minor breaking change] Revert of a change from alpha.37. The experimental `_fork` method on Analyzer returns an Analyzer again, not a Promise of an Analyzer.

## [2.0.0-alpha.37] - 2017-04-12

* [BREAKING] Analyzer.analyze() now must be passed an array of urls instead of a single url and it returns an Analysis. Use Analysis.getDocument(url) to get a Document from an Analysis.
* [BREAKING] The `getByKind`, `getById`, `getOnlyAtId`, and `listFeatures` methods on Document and Package have been replaced with a single method: `getFeatures`. It has all of the functionality of the individual methods, just packaged as a single simple query interface.
* [BREAKING] Dropped support for node v4, added support for node v8. See our [node version support policy](https://www.polymer-project.org/2.0/docs/tools/node-support) for details.
* Added `canLoad` method to `Analyzer`.
* Handle undefined source ranges more gracefully in WarningPrinter.
* [polymer] Negative number literals are allowed in databindings.

## [2.0.0-alpha.36] - 2017-04-07

* [BREAKING] Analyzer.analyze no longer takes the file's current contents as a second argument. This functionality was broken into two pieces, `filesChanged`, and `InMemoryOverlayLoader`.
  * Added a `filesChanged` method to Analyzer letting it know when a file needs to be reloaded.
  * Added an `InMemoryOverlayLoader` UrlLoader, for cases like a text editor where you'd like to use an in memory source of truth for a subset of files.
* The warning printer displays the squiggle underline in the correct place on lines indented by tabs.
* Extract className from the form `var className = Polymer({...})`
* Do a better job of matching comments up with Polymer 2 style element declarations.

## [2.0.0-alpha.35] - 2017-04-05

* [minor breaking change] By default queries for features and warnings now traverse lazy imports. Added a query option to limit results only to those reachable by normal (eager) imports.
* `generateAnalysis()` now includes PolymerBehavior information in `metadata.polymer.behaviors` collection.
* Jsdoc `@demo` annotations are now added to `demos` collection for `Element`, `ElementMixin`, `PolymerElement` and `Behavior`.
* Types and descriptions are now extracted from method @param and @returns jsdoc annotations.
* Fixed caching issue such that Documents would not always have information from the latest versions of their dependencies.

## [2.0.0-alpha.34] - 2017-03-20

* All Documents, ParsedDocuments, and ScannedDocuments now have correct SourceRanges. This also fixes a bug whereby `getByKind('document')` would fail to filter out package-external Documents.
* Fix an issue where package-external features could be included in queries that dot not ask for them. Specifically we were filtering based on the text in files  like `../paper-button/paper-button.html` rather than the path to the file on disk like `bower_components/paper-button/paper-button.html` when determining externality.
* Treat a directory named `build` as external, same as we do ones named `bower_components.*` or `node_modules.*`

## [2.0.0-alpha.33] - 2017-03-14

* Populate `astNode` on `PolymerElementMixin`.

## [2.0.0-alpha.32] - 2017-03-13

* Added options argument for Analyzer's experimental `_fork` method, supporting individual property overrides.
* Parse observers and computed functions in Polymer declarations. Warn on parse errors, or using the wrong syntax (e.g. function calls in `observer`, not a function call in `computed`).
* Correctly scan the `customElements.define(MyClass.is, MyClass)` pattern.

## [2.0.0-alpha.31] - 2017-03-07

* Clean up method descriptions

## [2.0.0-alpha.30] - 2017-03-03

* Fix typo in package.json.

## [2.0.0-alpha.29] - 2017-03-03

* Added a `_fork` method to Analyzer.
* Support for method detection on polymer elements and mixins via the new `methods` property.
* Support for function analysis (namespaced functions only for now, via the `@memberof` jsdoc tag).
* Track privacy on elements, mixins, properties, methods, and functions on namespaces.
  * replaced `private: boolean` with `privacy: 'public' | 'private' | 'protected'`
  * respects `@public` `@private` and `@protected` in jsdoc
  * considers one leading underscore to be protected, and two to be private
  * one trailing underscore is private (closure style)
* Track inheritance source for mixin and element members.
* Exported all public api through the package's `main` file, so that all public api can be accessed directly off of the object returned by `require('polymer-analyzer')` without the need to add imports into `polymer-analyzer/lib/whatever`.
* Track mixins on mixins and emit them in the Analysis. We don't mix properties into mixins yet.

## [2.0.0-alpha.28] - 2017-02-24
* Support for `@memberof` jsdoc tag
* Fix bad mixin descriptions


### Fixed
* PackageUrlResolver encodes URIs returned from `resolve` method.
* Support new properties/observers getters in Polymer 2.0 elements

## [2.0.0-alpha.27] - 2017-02-24

### Added
* Support for `@extends` and `@namespace` jsdoc tags
* Analyze inherited members for class-based elements annotated with `@extends`
* New Namespace and Reference features
* Mixins and namespaces are included in metadata export
* Ability to generate metadata for a package and filter exported metadata
* Analyze Polymer 2.0 elements that override observedAttributes

### Fixed
* Analyzer will not attempt to load or add warnings for imports which can not be resolved by its urlResolver.
* Protocol-less URLs such as `//host/path` are properly handled instead of treated as absolute paths.
* Infer tagnames from the static `is` getter.
* Unified Polymer and Vanilla element scanners

## [2.0.0-alpha.26] - 2017-02-22
* Fix issue with file missing from package.json "files" array.

## [2.0.0-alpha.25] - 2017-02-22

### Added
* Polymer 2.0 mixin scanner
* [polymer] Parse polymer databinding expressions.
  Give accurate warnings on parse errors.

## [2.0.0-alpha.24] - 2017-02-14

### Added
* HTML Documents now include a `baseUrl` property which is properly resolved
  from a `<base href="...">` tag, when present.
* Add `localIds` to `PolymerElement`, tracking elements in its template by their id attributes.

### Fixed

* [Polymer] Better handle unexpected behavior reference syntax.

## [2.0.0-alpha.23] - 2017-02-10

### Added

* [BREAKING] All methods on Document no longer return results from dependencies, but do return results from inline documents. Added a queryOptions param to all query methods to specify getting results from dependencies.
* [BREAKING] All methods on both Document and Package no longer return results from external code. Must specify `externalPackages: true` to get features from code outside the current package.

### Fixed

* Properly cache warning for incorrect imports or when failing parsing an import.
* Notice references to elements within `<template>` tags.

## [2.0.0-alpha.22] - 2017-01-13

### Fixed

* Do not complain about ES6 module syntax, but store enough information that we can warn about referencing modules as scripts.


## [2.0.0-alpha.21] - 2016-12-22

### Added
* Add an analyzePackage() method, for getting a queryable representation of everything in a package.

### Fixed
* Fix a deadlock when there are concurrent analysis runs of cyclic graphs.

## [2.0.0-alpha.20] - 2016-12-19

### Added
* [Polymer] Extract 'listeners' from 1.0-style declarations.
* [Polymer] Extract pseudo elements from HTML comments

### Fixed
* Fix a class of race conditions and cache invalidation errors that can occur when there are concurrent analysis runs and edits to files.


## [2.0.0-alpha.19] - 2016-12-12

### Added
* Add `changeEvent` to `Attribute`.

### Fixed
* Bump JS parser up to parse ES2017 (ES8).
* [Polymer] Property descriptors are allowed to be just a type name, like `value: String`.

## [2.0.0-alpha.18] - 2016-11-21

### Fixed
* [Polymer] A number of fixes around warnings when resolving behaviors
  * Warn, don't throw when a behavior is declared twice.
  * Warn when there's a problem mixing behaviors into other behaviors, the same way that we warn when mixing behaviors into elements.

* Fix some bugs with recursive and mutually recursive imports.

### Added
* Add `slots` to `Element`.

## [2.0.0-alpha.17] - 2016-10-28 - [minor]

### Added
* Improve the way we expose the `ElementReference` type.

## [2.0.0-alpha.16] - 2016-10-20

### Added

* Add a new default scanner for custom element references in html.
  * Also adds a non-default scanner for all element references in html.
  * Known bug: does not find element references inside of `<template>` elements.

## [2.0.0-alpha.15] - 2016-10-15

### Changed

* (polymer) - computed properties are implicitly readOnly.

* (editor service) - Greatly improve `getLocationForPosition` for determining the meaning of text at an HTML source location. Presently used for doing autocompletions.
  * Handles the contents of `<template>` elements.
  * Distinguishes attribute names from values.
  * Understands when text is inside a comment, inline style, and inline script.
  * Better handle many, many edge cases.<|MERGE_RESOLUTION|>--- conflicted
+++ resolved
@@ -11,13 +11,10 @@
 * Add FSUrlLoader#getFilePath which will return the file path that would
   be loaded for a given ResolvedUrl, or an error message explaining why
   it can't be.
-<<<<<<< HEAD
-<!-- Add new, unreleased changes here. -->
-=======
 * Add a `resolver` option when converting warnings to string, or when
   using the WarningPrinter. This will resolve file urls in warnings using
   `resolver.relative`, to avoid super long urls in warning messages.
->>>>>>> 8257bff3
+<!-- Add new, unreleased changes here. -->
 
 ## [3.0.0-pre.6] - 2017-12-18
 * [BREAKING] `Analysis#getDocument` now returns a `Result` object. When
