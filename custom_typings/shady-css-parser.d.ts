--- conflicted
+++ resolved
@@ -1,11 +1,4 @@
 declare module 'shady-css-parser' {
-<<<<<<< HEAD
-  export class Parser { parse(cssText: string): Node; }
-  export interface Node { type: string; }
-  export class NodeVisitor {
-    path: Node[];
-    visit(node: Node): any;
-=======
   export class Parser {
     parse(cssText: string): Stylesheet;
   }
@@ -80,6 +73,5 @@
     abstract declaration(declaration: Declaration): T;
     abstract expression(expression: Expression): T;
     abstract discarded(discarded: Discarded): T;
->>>>>>> ec9617d4
   }
 }