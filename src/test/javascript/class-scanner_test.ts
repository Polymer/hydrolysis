--- conflicted
+++ resolved
@@ -34,12 +34,7 @@
   async function getScannedFeatures(filename: string) {
     const file = await urlLoader.load(filename);
     const parser = new JavaScriptParser();
-<<<<<<< HEAD
-    const document = parser.parse(file, filename);
-    console.log(document);
-=======
     const document = parser.parse(file, filename as ResolvedUrl);
->>>>>>> 3d415572
     const scanner = new ClassScanner();
     const visit = (visitor: Visitor) =>
         Promise.resolve(document.visit([visitor]));
