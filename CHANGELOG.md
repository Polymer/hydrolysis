--- conflicted
+++ resolved
@@ -5,15 +5,13 @@
 The format is based on [Keep a Changelog](http://keepachangelog.com/)
 and this project adheres to [Semantic Versioning](http://semver.org/).
 
-<!-- ## Unreleased -->
+## Unreleased
 <!-- Add new, unreleased changes here. -->
 
-<<<<<<< HEAD
 * [BREAKING] Switched the underlying parser/AST for JavaScript from `espree/estree` to `babylon/babel-types`.  This was needed to support parsing of important platform features such as dynamic imports and moves us closer to supporting TypeScript.
-=======
+
 ## [2.7.0] - 2017-11-16
 
->>>>>>> 1e1f1be3
 * Emit more accurate super classes for Elements when generating analysis JSON.
 * Added the concept of automatically safe fixes and less-safe edit actions for Warnings. This is an upstreaming of functionality originally defined in polymer-linter.
 
