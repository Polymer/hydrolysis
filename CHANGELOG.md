# Change Log

All notable changes to this project will be documented in this file.

The format is based on [Keep a Changelog](http://keepachangelog.com/)
and this project adheres to [Semantic Versioning](http://semver.org/).

## Unreleased
<<<<<<< HEAD
=======
* When printing Warnings, use one-based indexes for lines and columns, as most text editors and other tools do.
>>>>>>> 468d0cc4
<!-- Add new, unreleased changes here. -->

* [BREAKING] Switched the underlying parser/AST for JavaScript from `espree/estree` to `babylon/babel-types`.  This was needed to support parsing of important platform features such as dynamic imports and moves us closer to supporting TypeScript.

## [2.7.0] - 2017-11-16

* Emit more accurate super classes for Elements when generating analysis JSON.
* Added the concept of automatically safe fixes and less-safe edit actions for Warnings. This is an upstreaming of functionality originally defined in polymer-linter.

## [2.6.0] - 2017-11-06

* Add `defaultValue` and `rest` fields to method parameters.

## [2.5.0] - 2017-11-05

* Use branded subtypes of string to be more careful about how we canonicalize and resolve urls. They're totally normal strings at runtime. TypeScript users that wrote their own UrlLoaders or UrlResolvers may need to make some minor changes to compile green, but since runtime isn't broken this isn't a breaking change. See src/mode/url.ts for more info.
* Handle method rest parameters correctly.

## [2.4.1] - 2017-10-31

* Minor fixes for TypeScript 2.6 compatibility.

## [2.4.0] - 2017-10-26

* Scan for module imports in inline and external JavaScript, analyzing the entire import graph.
* Changed the way HTML script tag containing document features are made available to the JavaScript document, by creating a ScriptTagBackReferenceImport instead of appending the HTML document features directly to JavaScript document.
* [minor] Add an `astNode` property on `Slot`.
* Improve handling of types of properties defined in a behavior or legacy polymer element.

## [2.3.0] - 2017-09-25

* Scan for CSS custom variable uses and assignments.
* Fix value of reflectToAttribute for polymer properties.
* Remove scriptElement from PolymerElement.
* `html-style` features are now scanned for inside templates.

## [2.2.2] - 2017-07-20

* Fixed a bug where we were too aggressive in associating HTML comments with
  nodes, such that any comment that came before a `<script>` tag e.g. could
  become part of the description of the element defined therin.
* Added support for recognizing instance properties in constructors.
  * The properties must be annotated with a jsdoc tag to be recognized.
  * Specific handling of the following tags is supported:
    * `@public`, `@private`, `@protected`, `@type`, and `@const`
    * The description can be combined with a visibility or type annotation. e.g.
      * `/** @type {number} How many bacon wrapped waffles to eat. */`

## [2.2.1] - 2017-07-06

* Removed TypeScript from production dependencies until TypeScript analysis is fully supported.

## [2.2.0] - 2017-06-22

* Comments are now only associated with classes and other objects if they are touching (<2 newlines between them).

## [2.1.0] - 2017-06-02

* Minor bugfix: JSON.stringify(warning) had a bunch of extra unnecessary properties.
* Track static methods on classes, emit them in analysis.json.
* Emit `superclass` for classes in analysis.json.

## [2.0.2] - 2017-05-18

* Track methods on behaviors as such. They were being treated as properties.

## [2.0.1] - 2017-05-15

* Many errors were changed to warnings so they wouldn't stop builds from completing.

## [2.0.0] - 2017-05-15

* Stable release of the Polymer Analyzer.


#### Changes since the previous prerelease version:

* [BREAKING] `attributes`, `properties`, `methods`, and `events` are now Maps from the name to the value rather than arrays. This better models what's actually going on (you can't have two different properties with the same name in javascript) and it makes our inheritance modeling more efficient.
  * Note that the serialized output format `analysis.json` is not changed, it still uses arrays.
* Warning is now a class, not just an interface. It also now keeps track of the
  parsed document that it came from. This fixes a race condition and API wart
  where to print a warning you needed to load the source of the document
  that was seen when the warning was generated.
  * Also, thanks to using the ParsedDocument interface, printing a warning is
    now O(size of underlined text) rather than O(size of document).

## [2.0.0-alpha.42] - 2017-05-09

* [minor breaking change] The paths in `@demo` annotations are no longer resolved.
* Added `MultiUrlLoader` and `PrefixedUrlLoader` to support analysis of more complicated project layouts.

## [2.0.0-alpha.41] - 2017-05-08

* [BREAKING] The `ElementLike` interface in `AnalysisFormat` changed its `demos` property from `string[]` to `Demo[]`, to include more information from `@demo` annotations in Jsdocs.
* [minor breaking change] Simplify rules for infering privacy. Now all features: classes, elements, properties, methods, etc have one set of rules for inferring privacy. Explicit js doc annotations are respected, otherwise `__foo` and `foo_` are private, `_foo` is protected, and `foo` is public.
* Fixed issue where jsdocs syntax in HTML comments was not parsed for polymer elements.

## [2.0.0-alpha.40] - 2017-04-28

* Added support for new JSDoc tags: @customElement, @polymer, @mixinFunction, @appliesMixin

## [2.0.0-alpha.39] - 2017-04-26

* Add a Class feature kind for describing all kinds of classes. This is a superclass of the existing elements and mixins.
* Mix mixins into mixins. A PolymerElementMixin now has all of the members it inherits other mixins it mixes.
* Improved our modeling of inheritance:
  * overriding inherited members now works correctly
  * overriding a private member produces a Warning
* Documented many fields as being readonly/immutable. This isn't complete, in fact all features and scanned features should be treated as immutable once they're created and initialized.
* Treat behaviors more like mixins, and treat using behaviors more like inheriting from mixins. This means that a Behavior object knows about all of the properties, methods, etc that it has inherited from other Behaviors that it builds upon.
* Emit more warnings when recognizing mixins, elements, and classes.

## [2.0.0-alpha.38] - 2017-04-13

* [minor breaking change] Revert of a change from alpha.37. The experimental `_fork` method on Analyzer returns an Analyzer again, not a Promise of an Analyzer.

## [2.0.0-alpha.37] - 2017-04-12

* [BREAKING] Analyzer.analyze() now must be passed an array of urls instead of a single url and it returns an Analysis. Use Analysis.getDocument(url) to get a Document from an Analysis.
* [BREAKING] The `getByKind`, `getById`, `getOnlyAtId`, and `listFeatures` methods on Document and Package have been replaced with a single method: `getFeatures`. It has all of the functionality of the individual methods, just packaged as a single simple query interface.
* [BREAKING] Dropped support for node v4, added support for node v8. See our [node version support policy](https://www.polymer-project.org/2.0/docs/tools/node-support) for details.
* Added `canLoad` method to `Analyzer`.
* Handle undefined source ranges more gracefully in WarningPrinter.
* [polymer] Negative number literals are allowed in databindings.

## [2.0.0-alpha.36] - 2017-04-07

* [BREAKING] Analyzer.analyze no longer takes the file's current contents as a second argument. This functionality was broken into two pieces, `filesChanged`, and `InMemoryOverlayLoader`.
  * Added a `filesChanged` method to Analyzer letting it know when a file needs to be reloaded.
  * Added an `InMemoryOverlayLoader` UrlLoader, for cases like a text editor where you'd like to use an in memory source of truth for a subset of files.
* The warning printer displays the squiggle underline in the correct place on lines indented by tabs.
* Extract className from the form `var className = Polymer({...})`
* Do a better job of matching comments up with Polymer 2 style element declarations.

## [2.0.0-alpha.35] - 2017-04-05

* [minor breaking change] By default queries for features and warnings now traverse lazy imports. Added a query option to limit results only to those reachable by normal (eager) imports.
* `generateAnalysis()` now includes PolymerBehavior information in `metadata.polymer.behaviors` collection.
* Jsdoc `@demo` annotations are now added to `demos` collection for `Element`, `ElementMixin`, `PolymerElement` and `Behavior`.
* Types and descriptions are now extracted from method @param and @returns jsdoc annotations.
* Fixed caching issue such that Documents would not always have information from the latest versions of their dependencies.

## [2.0.0-alpha.34] - 2017-03-20

* All Documents, ParsedDocuments, and ScannedDocuments now have correct SourceRanges. This also fixes a bug whereby `getByKind('document')` would fail to filter out package-external Documents.
* Fix an issue where package-external features could be included in queries that dot not ask for them. Specifically we were filtering based on the text in files  like `../paper-button/paper-button.html` rather than the path to the file on disk like `bower_components/paper-button/paper-button.html` when determining externality.
* Treat a directory named `build` as external, same as we do ones named `bower_components.*` or `node_modules.*`

## [2.0.0-alpha.33] - 2017-03-14

* Populate `astNode` on `PolymerElementMixin`.

## [2.0.0-alpha.32] - 2017-03-13

* Added options argument for Analyzer's experimental `_fork` method, supporting individual property overrides.
* Parse observers and computed functions in Polymer declarations. Warn on parse errors, or using the wrong syntax (e.g. function calls in `observer`, not a function call in `computed`).
* Correctly scan the `customElements.define(MyClass.is, MyClass)` pattern.

## [2.0.0-alpha.31] - 2017-03-07

* Clean up method descriptions

## [2.0.0-alpha.30] - 2017-03-03

* Fix typo in package.json.

## [2.0.0-alpha.29] - 2017-03-03

* Added a `_fork` method to Analyzer.
* Support for method detection on polymer elements and mixins via the new `methods` property.
* Support for function analysis (namespaced functions only for now, via the `@memberof` jsdoc tag).
* Track privacy on elements, mixins, properties, methods, and functions on namespaces.
  * replaced `private: boolean` with `privacy: 'public' | 'private' | 'protected'`
  * respects `@public` `@private` and `@protected` in jsdoc
  * considers one leading underscore to be protected, and two to be private
  * one trailing underscore is private (closure style)
* Track inheritance source for mixin and element members.
* Exported all public api through the package's `main` file, so that all public api can be accessed directly off of the object returned by `require('polymer-analyzer')` without the need to add imports into `polymer-analyzer/lib/whatever`.
* Track mixins on mixins and emit them in the Analysis. We don't mix properties into mixins yet.

## [2.0.0-alpha.28] - 2017-02-24
* Support for `@memberof` jsdoc tag
* Fix bad mixin descriptions


### Fixed
* PackageUrlResolver encodes URIs returned from `resolve` method.
* Support new properties/observers getters in Polymer 2.0 elements

## [2.0.0-alpha.27] - 2017-02-24

### Added
* Support for `@extends` and `@namespace` jsdoc tags
* Analyze inherited members for class-based elements annotated with `@extends`
* New Namespace and Reference features
* Mixins and namespaces are included in metadata export
* Ability to generate metadata for a package and filter exported metadata
* Analyze Polymer 2.0 elements that override observedAttributes

### Fixed
* Analyzer will not attempt to load or add warnings for imports which can not be resolved by its urlResolver.
* Protocol-less URLs such as `//host/path` are properly handled instead of treated as absolute paths.
* Infer tagnames from the static `is` getter.
* Unified Polymer and Vanilla element scanners

## [2.0.0-alpha.26] - 2017-02-22
* Fix issue with file missing from package.json "files" array.

## [2.0.0-alpha.25] - 2017-02-22

### Added
* Polymer 2.0 mixin scanner
* [polymer] Parse polymer databinding expressions.
  Give accurate warnings on parse errors.

## [2.0.0-alpha.24] - 2017-02-14

### Added
* HTML Documents now include a `baseUrl` property which is properly resolved
  from a `<base href="...">` tag, when present.
* Add `localIds` to `PolymerElement`, tracking elements in its template by their id attributes.

### Fixed

* [Polymer] Better handle unexpected behavior reference syntax.

## [2.0.0-alpha.23] - 2017-02-10

### Added

* [BREAKING] All methods on Document no longer return results from dependencies, but do return results from inline documents. Added a queryOptions param to all query methods to specify getting results from dependencies.
* [BREAKING] All methods on both Document and Package no longer return results from external code. Must specify `externalPackages: true` to get features from code outside the current package.

### Fixed

* Properly cache warning for incorrect imports or when failing parsing an import.
* Notice references to elements within `<template>` tags.

## [2.0.0-alpha.22] - 2017-01-13

### Fixed

* Do not complain about ES6 module syntax, but store enough information that we can warn about referencing modules as scripts.


## [2.0.0-alpha.21] - 2016-12-22

### Added
* Add an analyzePackage() method, for getting a queryable representation of everything in a package.

### Fixed
* Fix a deadlock when there are concurrent analysis runs of cyclic graphs.

## [2.0.0-alpha.20] - 2016-12-19

### Added
* [Polymer] Extract 'listeners' from 1.0-style declarations.
* [Polymer] Extract pseudo elements from HTML comments

### Fixed
* Fix a class of race conditions and cache invalidation errors that can occur when there are concurrent analysis runs and edits to files.


## [2.0.0-alpha.19] - 2016-12-12

### Added
* Add `changeEvent` to `Attribute`.

### Fixed
* Bump JS parser up to parse ES2017 (ES8).
* [Polymer] Property descriptors are allowed to be just a type name, like `value: String`.

## [2.0.0-alpha.18] - 2016-11-21

### Fixed
* [Polymer] A number of fixes around warnings when resolving behaviors
  * Warn, don't throw when a behavior is declared twice.
  * Warn when there's a problem mixing behaviors into other behaviors, the same way that we warn when mixing behaviors into elements.

* Fix some bugs with recursive and mutually recursive imports.

### Added
* Add `slots` to `Element`.

## [2.0.0-alpha.17] - 2016-10-28 - [minor]

### Added
* Improve the way we expose the `ElementReference` type.

## [2.0.0-alpha.16] - 2016-10-20

### Added

* Add a new default scanner for custom element references in html.
  * Also adds a non-default scanner for all element references in html.
  * Known bug: does not find element references inside of `<template>` elements.

## [2.0.0-alpha.15] - 2016-10-15

### Changed

* (polymer) - computed properties are implicitly readOnly.

* (editor service) - Greatly improve `getLocationForPosition` for determining the meaning of text at an HTML source location. Presently used for doing autocompletions.
  * Handles the contents of `<template>` elements.
  * Distinguishes attribute names from values.
  * Understands when text is inside a comment, inline style, and inline script.
  * Better handle many, many edge cases.<|MERGE_RESOLUTION|>--- conflicted
+++ resolved
@@ -6,13 +6,10 @@
 and this project adheres to [Semantic Versioning](http://semver.org/).
 
 ## Unreleased
-<<<<<<< HEAD
-=======
+
+* [BREAKING] Switched the underlying parser/AST for JavaScript from `espree/estree` to `babylon/babel-types`.  This was needed to support parsing of important platform features such as dynamic imports and moves us closer to supporting TypeScript.
 * When printing Warnings, use one-based indexes for lines and columns, as most text editors and other tools do.
->>>>>>> 468d0cc4
 <!-- Add new, unreleased changes here. -->
-
-* [BREAKING] Switched the underlying parser/AST for JavaScript from `espree/estree` to `babylon/babel-types`.  This was needed to support parsing of important platform features such as dynamic imports and moves us closer to supporting TypeScript.
 
 ## [2.7.0] - 2017-11-16
 
