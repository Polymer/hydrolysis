# Change Log

All notable changes to this project will be documented in this file.

The format is based on [Keep a Changelog](http://keepachangelog.com/)
and this project adheres to [Semantic Versioning](http://semver.org/).

## Unreleased
<<<<<<< HEAD
* [BREAKING] Document#astNode and ParsedDocument#astNode are now an
  `AstNodeWithLanguage`, because we support inline documents in more than just
  HTML, as we've added an HTML-in-JS scanner.
* Add `Element#template` for getting the template of an element.
=======
>>>>>>> fd1e35d7
<!-- Add new, unreleased changes here. -->

## [3.0.0-pre.8] - 2017-01-18
* `FSUrlLoader#canLoad` reports false for local urls outside the loader's
  own root; enables fall-thru support needed for use with `MultiUrlLoader`.
* Add `Element#template` for getting the template of an element.
* In MultiUrlLoader, proxy the first implementation of readDirectory, if any.
* Use event annotation descriptions over their tag description.
* `RedirectResolver` resolves URLs which start with its redirect-to.

## [3.0.0-pre.7] - 2017-01-01
* [BREAKING]: `UrlResolver#resolve()` argument order swapped so that the
  optional `baseUrl` argument comes first instead of second.  This makes
  resolve more similar to `url.resolve`.
* [BREAKING] Removed scriptElement and domModule from PolymerElementMixin.
  They were always undefined.
* `UrlResolver#resolve()` returns urls containing querystring and fragment
  components where they were previously stripped out.
* Add FSUrlLoader#getFilePath which will return the file path that would
  be loaded for a given ResolvedUrl, or an error message explaining why
  it can't be.
* Add a `resolver` option when converting warnings to string, or when
  using the WarningPrinter. This will resolve file urls in warnings using
  `resolver.relative`, to avoid super long urls in warning messages.
* Getters and setters are now detected.
* Static methods are now detected in Polymer elements.
* Methods and properties added to a class prototype are now detected.

## [3.0.0-pre.6] - 2017-12-18
* [BREAKING] `Analysis#getDocument` now returns a `Result` object. When
  `result.successful` is true, `result.value` is a Document. When
  `result.successful` is false, then `result.value` is
  either a Warning or undefined.
* [BREAKING] UrlResolvers must now return complete URLs, like
  file:///path/to/paper-button/paper-button.html or
  https://example.com/components/paper-button/paper-button.html
* Introduce getDocumentContaining to find containing inline document for a
  feature

## [3.0.0-pre.5] - 2017-12-15
* [BREAKING] Removed `Analyzer#resolveUrl` in favor of just exposing the
  `UrlResolver` at `Analyzer#urlResolver.resolve`
* [BREAKING] Polymer property types are now assumed to be possibly
  `null|undefined` unless an explicit `@type` annotation says otherwise.
* Add `Analyzer.createForDirectory()` for easily getting a well configured
  analyzer for a given directory.
* Add `Import#originalUrl` which has the original url of the import as it was
  encountered in the document, before it was resolved relative to the base url
  of its containing document.
* Added `attributeType` field to Polymer property, which contains the name
  of the Polymer property declaration `type` field Constructor.

## [3.0.0-pre.4] - 2017-12-14

* [BREAKING] Removed the `UrlResolver#canResolve` method. A UrlResolver should
  return `undefined` when `resolve` is called to indicate that it can't resolve
  a URL.
* Add Analyzer.forDirectory() for easily getting a well configured analyzer
  for a given directory.
* Removed the `UrlResolver#canResolve` method. A UrlResolver should return
  `undefined` when `resolve` is called to indicate that it can't resolve a URL.
* Analyzer#urlResolver is a property that exposes the analyzer's url resolver,
  for cases where more direct access to url resolution is desired.
* Fix a situation where a warning would be reported as `[Object object]`.
* Fix issue where inline JavaScript module import statements did not honor
  their containing document's baseUrl; inline documents now inherit baseUrl
  from their containing documents.

## [3.0.0-pre.3] - 2017-12-08

* Added missing model typings for branded `url` types to top-level package
  exports.
* Added `templateTypes` property to functions, extracted from `@template`
  annotations.
* Add `Analyzer.createForDirectory()` for easily getting a well configured
  analyzer for a given directory.

## [3.0.0-pre.2] - 2017-11-30

* Added `js-import` feature with `lazy: true` for dynamic imports call
  expressions of the form `import()`.
* Functions will now be scanned if they have a `@global` annotation. Previously
  they would only be scanned if they had a `@memberof` annotation. One of these
  annotations is required because otherwise a lot of functions that aren't
  really public are included in the analysis (e.g. because they are hidden due
  to their scoping).
* Function names can now be overridden with e.g. `@function MyNewName`.

## [3.0.0-pre.1] - 2017-11-29

* [BREAKING] Switched the underlying parser/AST for JavaScript from
  `espree/estree` to `babylon/babel-types`.  This was needed to support parsing
  of important platform features such as dynamic imports and moves us closer to
  supporting TypeScript.
* When printing Warnings, use one-based indexes for lines and columns, as most
  text editors and other tools do.

## [2.7.0] - 2017-11-16

* Emit more accurate super classes for Elements when generating analysis JSON.
* Added the concept of automatically safe fixes and less-safe edit actions for
  Warnings. This is an upstreaming of functionality originally defined in
  polymer-linter.

## [2.6.0] - 2017-11-06

* Add `defaultValue` and `rest` fields to method parameters.

## [2.5.0] - 2017-11-05

* Use branded subtypes of string to be more careful about how we canonicalize and resolve urls. They're totally normal strings at runtime. TypeScript users that wrote their own UrlLoaders or UrlResolvers may need to make some minor changes to compile green, but since runtime isn't broken this isn't a breaking change. See src/mode/url.ts for more info.
* Handle method rest parameters correctly.

## [2.4.1] - 2017-10-31

* Minor fixes for TypeScript 2.6 compatibility.

## [2.4.0] - 2017-10-26

* Scan for module imports in inline and external JavaScript, analyzing the entire import graph.
* Changed the way HTML script tag containing document features are made available to the JavaScript document, by creating a ScriptTagBackReferenceImport instead of appending the HTML document features directly to JavaScript document.
* [minor] Add an `astNode` property on `Slot`.
* Improve handling of types of properties defined in a behavior or legacy polymer element.

## [2.3.0] - 2017-09-25

* Scan for CSS custom variable uses and assignments.
* Fix value of reflectToAttribute for polymer properties.
* Remove scriptElement from PolymerElement.
* `html-style` features are now scanned for inside templates.

## [2.2.2] - 2017-07-20

* Fixed a bug where we were too aggressive in associating HTML comments with
  nodes, such that any comment that came before a `<script>` tag e.g. could
  become part of the description of the element defined therin.
* Added support for recognizing instance properties in constructors.
  * The properties must be annotated with a jsdoc tag to be recognized.
  * Specific handling of the following tags is supported:
    * `@public`, `@private`, `@protected`, `@type`, and `@const`
    * The description can be combined with a visibility or type annotation. e.g.
      * `/** @type {number} How many bacon wrapped waffles to eat. */`

## [2.2.1] - 2017-07-06

* Removed TypeScript from production dependencies until TypeScript analysis is fully supported.

## [2.2.0] - 2017-06-22

* Comments are now only associated with classes and other objects if they are touching (<2 newlines between them).

## [2.1.0] - 2017-06-02

* Minor bugfix: JSON.stringify(warning) had a bunch of extra unnecessary properties.
* Track static methods on classes, emit them in analysis.json.
* Emit `superclass` for classes in analysis.json.

## [2.0.2] - 2017-05-18

* Track methods on behaviors as such. They were being treated as properties.

## [2.0.1] - 2017-05-15

* Many errors were changed to warnings so they wouldn't stop builds from completing.

## [2.0.0] - 2017-05-15

* Stable release of the Polymer Analyzer.


#### Changes since the previous prerelease version:

* [BREAKING] `attributes`, `properties`, `methods`, and `events` are now Maps from the name to the value rather than arrays. This better models what's actually going on (you can't have two different properties with the same name in javascript) and it makes our inheritance modeling more efficient.
  * Note that the serialized output format `analysis.json` is not changed, it still uses arrays.
* Warning is now a class, not just an interface. It also now keeps track of the
  parsed document that it came from. This fixes a race condition and API wart
  where to print a warning you needed to load the source of the document
  that was seen when the warning was generated.
  * Also, thanks to using the ParsedDocument interface, printing a warning is
    now O(size of underlined text) rather than O(size of document).

## [2.0.0-alpha.42] - 2017-05-09

* [minor breaking change] The paths in `@demo` annotations are no longer resolved.
* Added `MultiUrlLoader` and `PrefixedUrlLoader` to support analysis of more complicated project layouts.

## [2.0.0-alpha.41] - 2017-05-08

* [BREAKING] The `ElementLike` interface in `AnalysisFormat` changed its `demos` property from `string[]` to `Demo[]`, to include more information from `@demo` annotations in Jsdocs.
* [minor breaking change] Simplify rules for infering privacy. Now all features: classes, elements, properties, methods, etc have one set of rules for inferring privacy. Explicit js doc annotations are respected, otherwise `__foo` and `foo_` are private, `_foo` is protected, and `foo` is public.
* Fixed issue where jsdocs syntax in HTML comments was not parsed for polymer elements.

## [2.0.0-alpha.40] - 2017-04-28

* Added support for new JSDoc tags: @customElement, @polymer, @mixinFunction, @appliesMixin

## [2.0.0-alpha.39] - 2017-04-26

* Add a Class feature kind for describing all kinds of classes. This is a superclass of the existing elements and mixins.
* Mix mixins into mixins. A PolymerElementMixin now has all of the members it inherits other mixins it mixes.
* Improved our modeling of inheritance:
  * overriding inherited members now works correctly
  * overriding a private member produces a Warning
* Documented many fields as being readonly/immutable. This isn't complete, in fact all features and scanned features should be treated as immutable once they're created and initialized.
* Treat behaviors more like mixins, and treat using behaviors more like inheriting from mixins. This means that a Behavior object knows about all of the properties, methods, etc that it has inherited from other Behaviors that it builds upon.
* Emit more warnings when recognizing mixins, elements, and classes.

## [2.0.0-alpha.38] - 2017-04-13

* [minor breaking change] Revert of a change from alpha.37. The experimental `_fork` method on Analyzer returns an Analyzer again, not a Promise of an Analyzer.

## [2.0.0-alpha.37] - 2017-04-12

* [BREAKING] Analyzer.analyze() now must be passed an array of urls instead of a single url and it returns an Analysis. Use Analysis.getDocument(url) to get a Document from an Analysis.
* [BREAKING] The `getByKind`, `getById`, `getOnlyAtId`, and `listFeatures` methods on Document and Package have been replaced with a single method: `getFeatures`. It has all of the functionality of the individual methods, just packaged as a single simple query interface.
* [BREAKING] Dropped support for node v4, added support for node v8. See our [node version support policy](https://www.polymer-project.org/2.0/docs/tools/node-support) for details.
* Added `canLoad` method to `Analyzer`.
* Handle undefined source ranges more gracefully in WarningPrinter.
* [polymer] Negative number literals are allowed in databindings.

## [2.0.0-alpha.36] - 2017-04-07

* [BREAKING] Analyzer.analyze no longer takes the file's current contents as a second argument. This functionality was broken into two pieces, `filesChanged`, and `InMemoryOverlayLoader`.
  * Added a `filesChanged` method to Analyzer letting it know when a file needs to be reloaded.
  * Added an `InMemoryOverlayLoader` UrlLoader, for cases like a text editor where you'd like to use an in memory source of truth for a subset of files.
* The warning printer displays the squiggle underline in the correct place on lines indented by tabs.
* Extract className from the form `var className = Polymer({...})`
* Do a better job of matching comments up with Polymer 2 style element declarations.

## [2.0.0-alpha.35] - 2017-04-05

* [minor breaking change] By default queries for features and warnings now traverse lazy imports. Added a query option to limit results only to those reachable by normal (eager) imports.
* `generateAnalysis()` now includes PolymerBehavior information in `metadata.polymer.behaviors` collection.
* Jsdoc `@demo` annotations are now added to `demos` collection for `Element`, `ElementMixin`, `PolymerElement` and `Behavior`.
* Types and descriptions are now extracted from method @param and @returns jsdoc annotations.
* Fixed caching issue such that Documents would not always have information from the latest versions of their dependencies.

## [2.0.0-alpha.34] - 2017-03-20

* All Documents, ParsedDocuments, and ScannedDocuments now have correct SourceRanges. This also fixes a bug whereby `getByKind('document')` would fail to filter out package-external Documents.
* Fix an issue where package-external features could be included in queries that dot not ask for them. Specifically we were filtering based on the text in files  like `../paper-button/paper-button.html` rather than the path to the file on disk like `bower_components/paper-button/paper-button.html` when determining externality.
* Treat a directory named `build` as external, same as we do ones named `bower_components.*` or `node_modules.*`

## [2.0.0-alpha.33] - 2017-03-14

* Populate `astNode` on `PolymerElementMixin`.

## [2.0.0-alpha.32] - 2017-03-13

* Added options argument for Analyzer's experimental `_fork` method, supporting individual property overrides.
* Parse observers and computed functions in Polymer declarations. Warn on parse errors, or using the wrong syntax (e.g. function calls in `observer`, not a function call in `computed`).
* Correctly scan the `customElements.define(MyClass.is, MyClass)` pattern.

## [2.0.0-alpha.31] - 2017-03-07

* Clean up method descriptions

## [2.0.0-alpha.30] - 2017-03-03

* Fix typo in package.json.

## [2.0.0-alpha.29] - 2017-03-03

* Added a `_fork` method to Analyzer.
* Support for method detection on polymer elements and mixins via the new `methods` property.
* Support for function analysis (namespaced functions only for now, via the `@memberof` jsdoc tag).
* Track privacy on elements, mixins, properties, methods, and functions on namespaces.
  * replaced `private: boolean` with `privacy: 'public' | 'private' | 'protected'`
  * respects `@public` `@private` and `@protected` in jsdoc
  * considers one leading underscore to be protected, and two to be private
  * one trailing underscore is private (closure style)
* Track inheritance source for mixin and element members.
* Exported all public api through the package's `main` file, so that all public api can be accessed directly off of the object returned by `require('polymer-analyzer')` without the need to add imports into `polymer-analyzer/lib/whatever`.
* Track mixins on mixins and emit them in the Analysis. We don't mix properties into mixins yet.

## [2.0.0-alpha.28] - 2017-02-24
* Support for `@memberof` jsdoc tag
* Fix bad mixin descriptions


### Fixed
* PackageUrlResolver encodes URIs returned from `resolve` method.
* Support new properties/observers getters in Polymer 2.0 elements

## [2.0.0-alpha.27] - 2017-02-24

### Added
* Support for `@extends` and `@namespace` jsdoc tags
* Analyze inherited members for class-based elements annotated with `@extends`
* New Namespace and Reference features
* Mixins and namespaces are included in metadata export
* Ability to generate metadata for a package and filter exported metadata
* Analyze Polymer 2.0 elements that override observedAttributes

### Fixed
* Analyzer will not attempt to load or add warnings for imports which can not be resolved by its urlResolver.
* Protocol-less URLs such as `//host/path` are properly handled instead of treated as absolute paths.
* Infer tagnames from the static `is` getter.
* Unified Polymer and Vanilla element scanners

## [2.0.0-alpha.26] - 2017-02-22
* Fix issue with file missing from package.json "files" array.

## [2.0.0-alpha.25] - 2017-02-22

### Added
* Polymer 2.0 mixin scanner
* [polymer] Parse polymer databinding expressions.
  Give accurate warnings on parse errors.

## [2.0.0-alpha.24] - 2017-02-14

### Added
* HTML Documents now include a `baseUrl` property which is properly resolved
  from a `<base href="...">` tag, when present.
* Add `localIds` to `PolymerElement`, tracking elements in its template by their id attributes.

### Fixed

* [Polymer] Better handle unexpected behavior reference syntax.

## [2.0.0-alpha.23] - 2017-02-10

### Added

* [BREAKING] All methods on Document no longer return results from dependencies, but do return results from inline documents. Added a queryOptions param to all query methods to specify getting results from dependencies.
* [BREAKING] All methods on both Document and Package no longer return results from external code. Must specify `externalPackages: true` to get features from code outside the current package.

### Fixed

* Properly cache warning for incorrect imports or when failing parsing an import.
* Notice references to elements within `<template>` tags.

## [2.0.0-alpha.22] - 2017-01-13

### Fixed

* Do not complain about ES6 module syntax, but store enough information that we can warn about referencing modules as scripts.


## [2.0.0-alpha.21] - 2016-12-22

### Added
* Add an analyzePackage() method, for getting a queryable representation of everything in a package.

### Fixed
* Fix a deadlock when there are concurrent analysis runs of cyclic graphs.

## [2.0.0-alpha.20] - 2016-12-19

### Added
* [Polymer] Extract 'listeners' from 1.0-style declarations.
* [Polymer] Extract pseudo elements from HTML comments

### Fixed
* Fix a class of race conditions and cache invalidation errors that can occur when there are concurrent analysis runs and edits to files.


## [2.0.0-alpha.19] - 2016-12-12

### Added
* Add `changeEvent` to `Attribute`.

### Fixed
* Bump JS parser up to parse ES2017 (ES8).
* [Polymer] Property descriptors are allowed to be just a type name, like `value: String`.

## [2.0.0-alpha.18] - 2016-11-21

### Fixed
* [Polymer] A number of fixes around warnings when resolving behaviors
  * Warn, don't throw when a behavior is declared twice.
  * Warn when there's a problem mixing behaviors into other behaviors, the same way that we warn when mixing behaviors into elements.

* Fix some bugs with recursive and mutually recursive imports.

### Added
* Add `slots` to `Element`.

## [2.0.0-alpha.17] - 2016-10-28 - [minor]

### Added
* Improve the way we expose the `ElementReference` type.

## [2.0.0-alpha.16] - 2016-10-20

### Added

* Add a new default scanner for custom element references in html.
  * Also adds a non-default scanner for all element references in html.
  * Known bug: does not find element references inside of `<template>` elements.

## [2.0.0-alpha.15] - 2016-10-15

### Changed

* (polymer) - computed properties are implicitly readOnly.

* (editor service) - Greatly improve `getLocationForPosition` for determining the meaning of text at an HTML source location. Presently used for doing autocompletions.
  * Handles the contents of `<template>` elements.
  * Distinguishes attribute names from values.
  * Understands when text is inside a comment, inline style, and inline script.
  * Better handle many, many edge cases.<|MERGE_RESOLUTION|>--- conflicted
+++ resolved
@@ -6,13 +6,9 @@
 and this project adheres to [Semantic Versioning](http://semver.org/).
 
 ## Unreleased
-<<<<<<< HEAD
 * [BREAKING] Document#astNode and ParsedDocument#astNode are now an
   `AstNodeWithLanguage`, because we support inline documents in more than just
   HTML, as we've added an HTML-in-JS scanner.
-* Add `Element#template` for getting the template of an element.
-=======
->>>>>>> fd1e35d7
 <!-- Add new, unreleased changes here. -->
 
 ## [3.0.0-pre.8] - 2017-01-18
