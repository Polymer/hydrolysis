--- conflicted
+++ resolved
@@ -31,10 +31,7 @@
 import {JsonParser} from './json/json-parser';
 import {Document} from './parser/document';
 import {Parser} from './parser/parser';
-<<<<<<< HEAD
-=======
 import {BehaviorFinder} from './polymer/behavior-finder';
->>>>>>> 69186eb1
 import {PolymerElementFinder} from './polymer/polymer-element-finder';
 import {UrlLoader} from './url-loader/url-loader';
 
@@ -65,16 +62,12 @@
       'html',
       [new HtmlImportFinder(), new HtmlScriptFinder(), new HtmlStyleFinder()]
     ],
-<<<<<<< HEAD
-    ['js', [new PolymerElementFinder()]],
-=======
     ['js', [new PolymerElementFinder(), new BehaviorFinder()]],
->>>>>>> 69186eb1
   ]);
 
   private _loader: UrlLoader;
   private _documents = new Map<string, Promise<Document<any, any>>>();
-  private _documentDescriptors = new Map<string, Promise<DocumentDescriptor>>();
+  _documentDescriptors = new Map<string, Promise<DocumentDescriptor>>();
 
   constructor(options: Options) {
     this._loader = options.urlLoader;
