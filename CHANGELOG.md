--- conflicted
+++ resolved
@@ -9,16 +9,13 @@
 * Support Windows line endings in JSDoc annotations
 * Support scanning of properties in namespaces
 * Support scanning of accessors in behaviors
-<<<<<<< HEAD
+* Support @return annotations on getters/setters on legacy Polymer function
+  calls, and fix bug where readonly was inverted.
 * Add `IndirectUrlResolver`, a URL resolver for very large codebases where
   source files map in an arbitrary but predetermined fashion onto URL space.
   This resolver is still experimental.
   * It is generally true that if something has to be imported from
     `polymer-analyzer/lib/...` then it's not yet stable. caveat importer.
-=======
-* Support @return annotations on getters/setters on legacy Polymer function
-  calls, and fix bug where readonly was inverted.
->>>>>>> e62b9a45
 <!-- Add new, unreleased changes here. -->
 
 ## [3.0.0-pre.10] - 2018-02-01
