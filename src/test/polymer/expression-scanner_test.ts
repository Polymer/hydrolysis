/**
 * @license
 * Copyright (c) 2017 The Polymer Project Authors. All rights reserved.
 * This code may only be used under the BSD style license found at
 * http://polymer.github.io/LICENSE.txt
 * The complete set of authors may be found at
 * http://polymer.github.io/AUTHORS.txt
 * The complete set of contributors may be found at
 * http://polymer.github.io/CONTRIBUTORS.txt
 * Code distributed by Google as part of the polymer project is also
 * subject to an additional IP rights grant found at
 * http://polymer.github.io/PATENTS.txt
 */

import * as babel from 'babel-types';
import {assert} from 'chai';

import {HtmlParser} from '../../html/html-parser';
import {JavaScriptParser} from '../../javascript/javascript-parser';
import {ResolvedUrl} from '../../model/url';
import {AttributeDatabindingExpression, parseExpressionInJsStringLiteral, scanDocumentForExpressions, TextNodeDatabindingExpression} from '../../polymer/expression-scanner';
import {CodeUnderliner} from '../test-utils';

suite('ExpressionScanner', () => {

  suite('scanning html for expressions', () => {
    test('finds whole-attribute expressions', async() => {
      const contents = `
        <dom-module id="foo-elem">
          <template>
            <div id="{{foo}}"></div>
            <input value="{{val::changed}}">
            <template is="dom-if">
              <div id="[[bar]]"></div>
            </template>
            <div id="{{bada(wing, daba.boom, 10, -20)}}"></div>
          </template>
          <script>
            Polymer({
              is: 'foo-elem',
            });
          </script>
        </dom-module>

        <div id="{{nope}}"></div>
        <template>
          <div id="{{notHereEither}}"></div>
        </template>

        <template is="dom-bind">
          <div id="{{baz}}"></div>
        </template>
      `;
      const underliner = CodeUnderliner.withMapping('test.html', contents);
      const document =
          new HtmlParser().parse(contents, 'test.html' as ResolvedUrl);

      const results = await scanDocumentForExpressions(document);
      const generalExpressions = results.expressions;

      assert.deepEqual(results.warnings, []);
      assert.deepEqual(
          generalExpressions.map((e) => e.databindingInto),
          ['attribute', 'attribute', 'attribute', 'attribute', 'attribute']);
      const expressions =
          generalExpressions as AttributeDatabindingExpression[];
      assert.deepEqual(
          await underliner.underline(expressions.map((e) => e.sourceRange)), [
            `
            <div id="{{foo}}"></div>
                       ~~~`,
            `
            <input value="{{val::changed}}">
                            ~~~~~~~~~~~~`,
            `
            <div id="{{bada(wing, daba.boom, 10, -20)}}"></div>
                       ~~~~~~~~~~~~~~~~~~~~~~~~~~~~~~`,
            `
              <div id="[[bar]]"></div>
                         ~~~`,
            `
          <div id="{{baz}}"></div>
                     ~~~`,
          ]);
      assert.deepEqual(
          expressions.map((e) => e.direction), ['{', '{', '{', '[', '{']);
      assert.deepEqual(
          expressions.map((e) => e.expressionText),
          ['foo', 'val', 'bada(wing, daba.boom, 10, -20)', 'bar', 'baz']);
      assert.deepEqual(
          expressions.map((e) => e.eventName),
          [undefined, 'changed', undefined, undefined, undefined]);
      assert.deepEqual(
          expressions.map((e) => e.attribute && e.attribute.name),
          ['id', 'value', 'id', 'id', 'id']);
      assert.deepEqual(
          expressions.map((e) => e.properties.map((p) => p.name)),
          [['foo'], ['val'], ['bada', 'wing', 'daba'], ['bar'], ['baz']]);
      assert.deepEqual(
          expressions.map((e) => e.warnings), [[], [], [], [], []]);
      assert.deepEqual(
          expressions.map((e) => e.isCompleteBinding),
          [true, true, true, true, true]);
    });

    test('finds interpolated attribute expressions', async() => {
      const contents = `
        <template is="dom-bind">
          <div id=" {{foo}}"></div>
          <div id="bar {{val}} baz">
          <div id=" [[x]]{{y}}"></div>
        </template>

        <div id=" {{nope}}"></div>
        <template>
          <div id="{{notHereEither}}"></div>
        </template>

      `;
      const underliner = CodeUnderliner.withMapping('test.html', contents);
      const document =
          new HtmlParser().parse(contents, 'test.html' as ResolvedUrl);

      const results = await scanDocumentForExpressions(document);
      const generalExpressions = results.expressions;

      assert.deepEqual(results.warnings, []);
      assert.deepEqual(
          await underliner.underline(
              generalExpressions.map((e) => e.sourceRange)),
          [
            `
          <div id=" {{foo}}"></div>
                      ~~~`,
            `
          <div id="bar {{val}} baz">
                         ~~~`,
            `
          <div id=" [[x]]{{y}}"></div>
                      ~`,
            `
          <div id=" [[x]]{{y}}"></div>
                           ~`
          ]);
      const expressions =
          generalExpressions as AttributeDatabindingExpression[];
      assert.deepEqual(
          expressions.map((e) => e.isCompleteBinding),
          [false, false, false, false]);
      assert.deepEqual(
          expressions.map((e) => e.direction), ['{', '{', '[', '{']);
      assert.deepEqual(
          expressions.map((e) => e.expressionText), ['foo', 'val', 'x', 'y']);
      assert.deepEqual(
          expressions.map((e) => e.properties.map((p) => p.name)),
          [['foo'], ['val'], ['x'], ['y']]);
      assert.deepEqual(expressions.map((e) => e.warnings), [[], [], [], []]);
      assert.deepEqual(
          expressions.map((e) => e.eventName),
          [undefined, undefined, undefined, undefined]);
      assert.deepEqual(
          expressions.map((e) => e.attribute && e.attribute.name),
          ['id', 'id', 'id', 'id']);
      assert.deepEqual(
          expressions.map((e) => e.databindingInto),
          ['attribute', 'attribute', 'attribute', 'attribute']);
    });

    test('finds expressions in text nodes', async() => {
      const contents = `
        <template is="dom-bind">
          <div>{{foo}}</div>
          <div>
            {{bar}} + {{baz}}[[zod]]
            {{
              multiline(
                expressions
              )
            }}
          </div>
        </template>

        {{nope}}
        <template>
          <div id="{{notHereEither}}"></div>
        </template>
      `;

      const underliner = CodeUnderliner.withMapping('test.html', contents);
      const document =
          new HtmlParser().parse(contents, 'test.html' as ResolvedUrl);

      const results = await scanDocumentForExpressions(document);
      const generalExpressions = results.expressions;

      assert.deepEqual(results.warnings, []);
      assert.deepEqual(
          generalExpressions.map((e) => e.databindingInto),
          ['text-node', 'text-node', 'text-node', 'text-node', 'text-node']);
      const expressions = generalExpressions as TextNodeDatabindingExpression[];
      assert.deepEqual(
          await underliner.underline(expressions.map((e) => e.sourceRange)), [
            `
          <div>{{foo}}</div>
                 ~~~`,
            `
            {{bar}} + {{baz}}[[zod]]
              ~~~`,
            `
            {{bar}} + {{baz}}[[zod]]
                        ~~~`,
            `
            {{bar}} + {{baz}}[[zod]]
                               ~~~`,
            `
            {{
              ~
              multiline(
~~~~~~~~~~~~~~~~~~~~~~~~
                expressions
~~~~~~~~~~~~~~~~~~~~~~~~~~~
              )
~~~~~~~~~~~~~~~
            }}
~~~~~~~~~~~~`
          ]);
      assert.deepEqual(
          expressions.map((e) => e.direction), ['{', '{', '{', '[', '{']);
      assert.deepEqual(expressions.map((e) => e.expressionText), [
        'foo',
        'bar',
        'baz',
        'zod',
        `
              multiline(
                expressions
              )
            `
      ]);
      assert.deepEqual(
          expressions.map((e) => e.properties.map((p) => p.name)),
          [['foo'], ['bar'], ['baz'], ['zod'], ['multiline', 'expressions']]);
      assert.deepEqual(
          expressions.map((e) => e.warnings), [[], [], [], [], []]);
    });

    test('gives accurate locations for parse errors', async() => {
      const contents = `
        <template is="dom-bind">
          <div id="{{foo(}}"></div>
          <div id='[[
            foo bar
          ]]'></div>
          {{]}}

          <!-- ignores expressions that are invalid JS -->
          <div id="{{foo(bar.*)}}"></div>
          <div id="{{foo(bar.0)}}"></div>

          <!-- finds warnings in valid JS but invalid Polymer expressions -->
          <div id="{{-foo}}"></div>
          {{foo(!bar, () => baz)}}
        </template>
      `;

      const underliner = CodeUnderliner.withMapping('test.html', contents);
      const document =
          new HtmlParser().parse(contents, 'test.html' as ResolvedUrl);

      const results = await scanDocumentForExpressions(document);
      assert.deepEqual(
          await underliner.underline(
              results.warnings.map((w) => w.sourceRange)),
          [
            `
          <div id="{{foo(}}"></div>
                         ~`,
            `
            foo bar
                ~`,
            `
          {{]}}
            ~`,
            `
          <div id="{{-foo}}"></div>
                     ~~~~`,
            `
          {{foo(!bar, () => baz)}}
                ~~~~`,
            `
          {{foo(!bar, () => baz)}}
                      ~~~~~~~~~`
          ]);
    });
  });

  suite('parsing expressions from javascript string literals', () => {
    test('it succeeds and fails properly', async() => {
      const contents = `
        const observers = [
          'foo(bar, baz)',
          'foo(bar baz)',
          'foo(bar.*)',
          10,
          observerAssignedElsewhere,
        ];
      `;
      const underliner = CodeUnderliner.withMapping('test.js', contents);
      const javascriptDocument =
<<<<<<< HEAD
          new JavaScriptParser().parse(contents, 'test.js');
      const literals: babel.Literal[] =
=======
          new JavaScriptParser().parse(contents, 'test.js' as ResolvedUrl);
      const literals: estree.Literal[] =
>>>>>>> 3d415572
          (javascriptDocument.ast as any)
              .body[0]['declarations'][0]['init']['elements'];

      const parsedLiterals = literals.map(
          (l) =>
              parseExpressionInJsStringLiteral(javascriptDocument, l, 'full'));
      const warnings = parsedLiterals.map((pl) => pl.warnings)
                           .reduce((p, n) => p.concat(n), []);
      const expressionRanges = parsedLiterals.map(
          (pl) => pl.databinding && pl.databinding.sourceRange);
      assert.deepEqual(await underliner.underline(expressionRanges), [
        `
          'foo(bar, baz)',
           ~~~~~~~~~~~~~`,
        `No source range given.`,
        `No source range given.`,
        `No source range given.`,
        `No source range given.`,
      ]);
      assert.deepEqual(await underliner.underline(warnings), [
        `
          'foo(bar baz)',
                   ~`,
        `
          10,
          ~~`,
        `
          observerAssignedElsewhere,
          ~~~~~~~~~~~~~~~~~~~~~~~~~`,
      ]);
    });
  });
});<|MERGE_RESOLUTION|>--- conflicted
+++ resolved
@@ -307,13 +307,8 @@
       `;
       const underliner = CodeUnderliner.withMapping('test.js', contents);
       const javascriptDocument =
-<<<<<<< HEAD
-          new JavaScriptParser().parse(contents, 'test.js');
+          new JavaScriptParser().parse(contents, 'test.js' as ResolvedUrl);
       const literals: babel.Literal[] =
-=======
-          new JavaScriptParser().parse(contents, 'test.js' as ResolvedUrl);
-      const literals: estree.Literal[] =
->>>>>>> 3d415572
           (javascriptDocument.ast as any)
               .body[0]['declarations'][0]['init']['elements'];
 
