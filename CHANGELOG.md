--- conflicted
+++ resolved
@@ -9,14 +9,9 @@
 * Support Windows line endings in JSDoc annotations
 * Support scanning of properties in namespaces
 * Support scanning of accessors in behaviors
-<<<<<<< HEAD
 * `Document#getFeatures()` now supports an `excludeBackreferences`
   option for use with inline documents to exclude the container/importer
   document and its features from the results.
-* [BREAKING] Removed the `ScriptTagBackReferenceImport` and replaced it
-  with new general-purpose `DocumentBackreference` feature used to
-  link inline/imported documents back to their containers/importers.
-=======
 * Support @return annotations on getters/setters on legacy Polymer function
   calls, and fix bug where readonly was inverted.
 * Add `IndirectUrlResolver`, a URL resolver for very large codebases where
@@ -24,7 +19,9 @@
   This resolver is still experimental.
   * It is generally true that if something has to be imported from
     `polymer-analyzer/lib/...` then it's not yet stable. caveat importer.
->>>>>>> 168b4a39
+* [BREAKING] Removed the `ScriptTagBackReferenceImport` and replaced it
+  with new general-purpose `DocumentBackreference` feature used to
+  link inline/imported documents back to their containers/importers.
 <!-- Add new, unreleased changes here. -->
 
 ## [3.0.0-pre.10] - 2018-02-01
