--- conflicted
+++ resolved
@@ -13,12 +13,8 @@
 
 ## Unreleased
 
-<<<<<<< HEAD
-* `generateAnalysis()` now includes PolymerBehavior information in its `mixins` collection.  Identified by `metadata.polymer.isBehavior`.
+* `generateAnalysis()` now includes PolymerBehavior information in `metadata.polymer.behaviors` collection.
 * Types and descriptions are now extracted from method @param and @returns jsdoc annotations.
-=======
-* `generateAnalysis()` now includes PolymerBehavior information in `metadata.polymer.behaviors` collection.
->>>>>>> 976e53b3
 
 ## [2.0.0-alpha.34] - 2017-03-20
 
