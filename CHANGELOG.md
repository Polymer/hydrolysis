--- conflicted
+++ resolved
@@ -25,12 +25,9 @@
 * `generateAnalysis()` now includes PolymerBehavior information in `metadata.polymer.behaviors` collection.
 * Jsdoc `@demo` annotations are now added to `demos` collection for `Element`, `ElementMixin`, `PolymerElement` and `Behavior`.
 * Types and descriptions are now extracted from method @param and @returns jsdoc annotations.
-<<<<<<< HEAD
+* Fixed caching issue such that Documents would not always have information from the latest versions of their dependencies.
 * Running AppVeyor now for continuous-integration for Windows platform support.
 * Analyzer now supports Windows-based development.
-=======
-* Fixed caching issue such that Documents would not always have information from the latest versions of their dependencies.
->>>>>>> 811cdbb8
 
 ## [2.0.0-alpha.34] - 2017-03-20
 
