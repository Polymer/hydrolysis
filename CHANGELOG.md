# Change Log

All notable changes to this project will be documented in this file.

The format is based on [Keep a Changelog](http://keepachangelog.com/)
and this project adheres to [Semantic Versioning](http://semver.org/).

## Unreleased
<<<<<<< HEAD
* `MultiUrlResolver` now delegates the `relative()` method to the first
  `UrlResolver` in its `_resolvers` array that can `resolve()` the
  destination URL.  Makes it possible now to rely on the Analyzer's
  resolver to return a valid `PackageRelativeUrl` from a resolved URL.
=======
* [BREAKING] Document#astNode and ParsedDocument#astNode are now an
  `AstNodeWithLanguage`, because we support inline documents in more than just
  HTML, as we've added an HTML-in-JS scanner.
>>>>>>> 1ddef066
<!-- Add new, unreleased changes here. -->

## [3.0.0-pre.8] - 2017-01-18
* `FSUrlLoader#canLoad` reports false for local urls outside the loader's
  own root; enables fall-thru support needed for use with `MultiUrlLoader`.
* Add `Element#template` for getting the template of an element.
* In MultiUrlLoader, proxy the first implementation of readDirectory, if any.
* Use event annotation descriptions over their tag description.
* `RedirectResolver` resolves URLs which start with its redirect-to.

## [3.0.0-pre.7] - 2017-01-01
* [BREAKING]: `UrlResolver#resolve()` argument order swapped so that the
  optional `baseUrl` argument comes first instead of second.  This makes
  resolve more similar to `url.resolve`.
* [BREAKING] Removed scriptElement and domModule from PolymerElementMixin.
  They were always undefined.
* `UrlResolver#resolve()` returns urls containing querystring and fragment
  components where they were previously stripped out.
* Add FSUrlLoader#getFilePath which will return the file path that would
  be loaded for a given ResolvedUrl, or an error message explaining why
  it can't be.
* Add a `resolver` option when converting warnings to string, or when
  using the WarningPrinter. This will resolve file urls in warnings using
  `resolver.relative`, to avoid super long urls in warning messages.
* Getters and setters are now detected.
* Static methods are now detected in Polymer elements.
* Methods and properties added to a class prototype are now detected.

## [3.0.0-pre.6] - 2017-12-18
* [BREAKING] `Analysis#getDocument` now returns a `Result` object. When
  `result.successful` is true, `result.value` is a Document. When
  `result.successful` is false, then `result.value` is
  either a Warning or undefined.
* [BREAKING] UrlResolvers must now return complete URLs, like
  file:///path/to/paper-button/paper-button.html or
  https://example.com/components/paper-button/paper-button.html
* Introduce getDocumentContaining to find containing inline document for a
  feature

## [3.0.0-pre.5] - 2017-12-15
* [BREAKING] Removed `Analyzer#resolveUrl` in favor of just exposing the
  `UrlResolver` at `Analyzer#urlResolver.resolve`
* [BREAKING] Polymer property types are now assumed to be possibly
  `null|undefined` unless an explicit `@type` annotation says otherwise.
* Add `Analyzer.createForDirectory()` for easily getting a well configured
  analyzer for a given directory.
* Add `Import#originalUrl` which has the original url of the import as it was
  encountered in the document, before it was resolved relative to the base url
  of its containing document.
* Added `attributeType` field to Polymer property, which contains the name
  of the Polymer property declaration `type` field Constructor.

## [3.0.0-pre.4] - 2017-12-14

* [BREAKING] Removed the `UrlResolver#canResolve` method. A UrlResolver should
  return `undefined` when `resolve` is called to indicate that it can't resolve
  a URL.
* Add Analyzer.forDirectory() for easily getting a well configured analyzer
  for a given directory.
* Removed the `UrlResolver#canResolve` method. A UrlResolver should return
  `undefined` when `resolve` is called to indicate that it can't resolve a URL.
* Analyzer#urlResolver is a property that exposes the analyzer's url resolver,
  for cases where more direct access to url resolution is desired.
* Fix a situation where a warning would be reported as `[Object object]`.
* Fix issue where inline JavaScript module import statements did not honor
  their containing document's baseUrl; inline documents now inherit baseUrl
  from their containing documents.

## [3.0.0-pre.3] - 2017-12-08

* Added missing model typings for branded `url` types to top-level package
  exports.
* Added `templateTypes` property to functions, extracted from `@template`
  annotations.
* Add `Analyzer.createForDirectory()` for easily getting a well configured
  analyzer for a given directory.

## [3.0.0-pre.2] - 2017-11-30

* Added `js-import` feature with `lazy: true` for dynamic imports call
  expressions of the form `import()`.
* Functions will now be scanned if they have a `@global` annotation. Previously
  they would only be scanned if they had a `@memberof` annotation. One of these
  annotations is required because otherwise a lot of functions that aren't
  really public are included in the analysis (e.g. because they are hidden due
  to their scoping).
* Function names can now be overridden with e.g. `@function MyNewName`.

## [3.0.0-pre.1] - 2017-11-29

* [BREAKING] Switched the underlying parser/AST for JavaScript from
  `espree/estree` to `babylon/babel-types`.  This was needed to support parsing
  of important platform features such as dynamic imports and moves us closer to
  supporting TypeScript.
* When printing Warnings, use one-based indexes for lines and columns, as most
  text editors and other tools do.

## [2.7.0] - 2017-11-16

* Emit more accurate super classes for Elements when generating analysis JSON.
* Added the concept of automatically safe fixes and less-safe edit actions for
  Warnings. This is an upstreaming of functionality originally defined in
  polymer-linter.

## [2.6.0] - 2017-11-06

* Add `defaultValue` and `rest` fields to method parameters.

## [2.5.0] - 2017-11-05

* Use branded subtypes of string to be more careful about how we canonicalize and resolve urls. They're totally normal strings at runtime. TypeScript users that wrote their own UrlLoaders or UrlResolvers may need to make some minor changes to compile green, but since runtime isn't broken this isn't a breaking change. See src/mode/url.ts for more info.
* Handle method rest parameters correctly.

## [2.4.1] - 2017-10-31

* Minor fixes for TypeScript 2.6 compatibility.

## [2.4.0] - 2017-10-26

* Scan for module imports in inline and external JavaScript, analyzing the entire import graph.
* Changed the way HTML script tag containing document features are made available to the JavaScript document, by creating a ScriptTagBackReferenceImport instead of appending the HTML document features directly to JavaScript document.
* [minor] Add an `astNode` property on `Slot`.
* Improve handling of types of properties defined in a behavior or legacy polymer element.

## [2.3.0] - 2017-09-25

* Scan for CSS custom variable uses and assignments.
* Fix value of reflectToAttribute for polymer properties.
* Remove scriptElement from PolymerElement.
* `html-style` features are now scanned for inside templates.

## [2.2.2] - 2017-07-20

* Fixed a bug where we were too aggressive in associating HTML comments with
  nodes, such that any comment that came before a `<script>` tag e.g. could
  become part of the description of the element defined therin.
* Added support for recognizing instance properties in constructors.
  * The properties must be annotated with a jsdoc tag to be recognized.
  * Specific handling of the following tags is supported:
    * `@public`, `@private`, `@protected`, `@type`, and `@const`
    * The description can be combined with a visibility or type annotation. e.g.
      * `/** @type {number} How many bacon wrapped waffles to eat. */`

## [2.2.1] - 2017-07-06

* Removed TypeScript from production dependencies until TypeScript analysis is fully supported.

## [2.2.0] - 2017-06-22

* Comments are now only associated with classes and other objects if they are touching (<2 newlines between them).

## [2.1.0] - 2017-06-02

* Minor bugfix: JSON.stringify(warning) had a bunch of extra unnecessary properties.
* Track static methods on classes, emit them in analysis.json.
* Emit `superclass` for classes in analysis.json.

## [2.0.2] - 2017-05-18

* Track methods on behaviors as such. They were being treated as properties.

## [2.0.1] - 2017-05-15

* Many errors were changed to warnings so they wouldn't stop builds from completing.

## [2.0.0] - 2017-05-15

* Stable release of the Polymer Analyzer.


#### Changes since the previous prerelease version:

* [BREAKING] `attributes`, `properties`, `methods`, and `events` are now Maps from the name to the value rather than arrays. This better models what's actually going on (you can't have two different properties with the same name in javascript) and it makes our inheritance modeling more efficient.
  * Note that the serialized output format `analysis.json` is not changed, it still uses arrays.
* Warning is now a class, not just an interface. It also now keeps track of the
  parsed document that it came from. This fixes a race condition and API wart
  where to print a warning you needed to load the source of the document
  that was seen when the warning was generated.
  * Also, thanks to using the ParsedDocument interface, printing a warning is
    now O(size of underlined text) rather than O(size of document).

## [2.0.0-alpha.42] - 2017-05-09

* [minor breaking change] The paths in `@demo` annotations are no longer resolved.
* Added `MultiUrlLoader` and `PrefixedUrlLoader` to support analysis of more complicated project layouts.

## [2.0.0-alpha.41] - 2017-05-08

* [BREAKING] The `ElementLike` interface in `AnalysisFormat` changed its `demos` property from `string[]` to `Demo[]`, to include more information from `@demo` annotations in Jsdocs.
* [minor breaking change] Simplify rules for infering privacy. Now all features: classes, elements, properties, methods, etc have one set of rules for inferring privacy. Explicit js doc annotations are respected, otherwise `__foo` and `foo_` are private, `_foo` is protected, and `foo` is public.
* Fixed issue where jsdocs syntax in HTML comments was not parsed for polymer elements.

## [2.0.0-alpha.40] - 2017-04-28

* Added support for new JSDoc tags: @customElement, @polymer, @mixinFunction, @appliesMixin

## [2.0.0-alpha.39] - 2017-04-26

* Add a Class feature kind for describing all kinds of classes. This is a superclass of the existing elements and mixins.
* Mix mixins into mixins. A PolymerElementMixin now has all of the members it inherits other mixins it mixes.
* Improved our modeling of inheritance:
  * overriding inherited members now works correctly
  * overriding a private member produces a Warning
* Documented many fields as being readonly/immutable. This isn't complete, in fact all features and scanned features should be treated as immutable once they're created and initialized.
* Treat behaviors more like mixins, and treat using behaviors more like inheriting from mixins. This means that a Behavior object knows about all of the properties, methods, etc that it has inherited from other Behaviors that it builds upon.
* Emit more warnings when recognizing mixins, elements, and classes.

## [2.0.0-alpha.38] - 2017-04-13

* [minor breaking change] Revert of a change from alpha.37. The experimental `_fork` method on Analyzer returns an Analyzer again, not a Promise of an Analyzer.

## [2.0.0-alpha.37] - 2017-04-12

* [BREAKING] Analyzer.analyze() now must be passed an array of urls instead of a single url and it returns an Analysis. Use Analysis.getDocument(url) to get a Document from an Analysis.
* [BREAKING] The `getByKind`, `getById`, `getOnlyAtId`, and `listFeatures` methods on Document and Package have been replaced with a single method: `getFeatures`. It has all of the functionality of the individual methods, just packaged as a single simple query interface.
* [BREAKING] Dropped support for node v4, added support for node v8. See our [node version support policy](https://www.polymer-project.org/2.0/docs/tools/node-support) for details.
* Added `canLoad` method to `Analyzer`.
* Handle undefined source ranges more gracefully in WarningPrinter.
* [polymer] Negative number literals are allowed in databindings.

## [2.0.0-alpha.36] - 2017-04-07

* [BREAKING] Analyzer.analyze no longer takes the file's current contents as a second argument. This functionality was broken into two pieces, `filesChanged`, and `InMemoryOverlayLoader`.
  * Added a `filesChanged` method to Analyzer letting it know when a file needs to be reloaded.
  * Added an `InMemoryOverlayLoader` UrlLoader, for cases like a text editor where you'd like to use an in memory source of truth for a subset of files.
* The warning printer displays the squiggle underline in the correct place on lines indented by tabs.
* Extract className from the form `var className = Polymer({...})`
* Do a better job of matching comments up with Polymer 2 style element declarations.

## [2.0.0-alpha.35] - 2017-04-05

* [minor breaking change] By default queries for features and warnings now traverse lazy imports. Added a query option to limit results only to those reachable by normal (eager) imports.
* `generateAnalysis()` now includes PolymerBehavior information in `metadata.polymer.behaviors` collection.
* Jsdoc `@demo` annotations are now added to `demos` collection for `Element`, `ElementMixin`, `PolymerElement` and `Behavior`.
* Types and descriptions are now extracted from method @param and @returns jsdoc annotations.
* Fixed caching issue such that Documents would not always have information from the latest versions of their dependencies.

## [2.0.0-alpha.34] - 2017-03-20

* All Documents, ParsedDocuments, and ScannedDocuments now have correct SourceRanges. This also fixes a bug whereby `getByKind('document')` would fail to filter out package-external Documents.
* Fix an issue where package-external features could be included in queries that dot not ask for them. Specifically we were filtering based on the text in files  like `../paper-button/paper-button.html` rather than the path to the file on disk like `bower_components/paper-button/paper-button.html` when determining externality.
* Treat a directory named `build` as external, same as we do ones named `bower_components.*` or `node_modules.*`

## [2.0.0-alpha.33] - 2017-03-14

* Populate `astNode` on `PolymerElementMixin`.

## [2.0.0-alpha.32] - 2017-03-13

* Added options argument for Analyzer's experimental `_fork` method, supporting individual property overrides.
* Parse observers and computed functions in Polymer declarations. Warn on parse errors, or using the wrong syntax (e.g. function calls in `observer`, not a function call in `computed`).
* Correctly scan the `customElements.define(MyClass.is, MyClass)` pattern.

## [2.0.0-alpha.31] - 2017-03-07

* Clean up method descriptions

## [2.0.0-alpha.30] - 2017-03-03

* Fix typo in package.json.

## [2.0.0-alpha.29] - 2017-03-03

* Added a `_fork` method to Analyzer.
* Support for method detection on polymer elements and mixins via the new `methods` property.
* Support for function analysis (namespaced functions only for now, via the `@memberof` jsdoc tag).
* Track privacy on elements, mixins, properties, methods, and functions on namespaces.
  * replaced `private: boolean` with `privacy: 'public' | 'private' | 'protected'`
  * respects `@public` `@private` and `@protected` in jsdoc
  * considers one leading underscore to be protected, and two to be private
  * one trailing underscore is private (closure style)
* Track inheritance source for mixin and element members.
* Exported all public api through the package's `main` file, so that all public api can be accessed directly off of the object returned by `require('polymer-analyzer')` without the need to add imports into `polymer-analyzer/lib/whatever`.
* Track mixins on mixins and emit them in the Analysis. We don't mix properties into mixins yet.

## [2.0.0-alpha.28] - 2017-02-24
* Support for `@memberof` jsdoc tag
* Fix bad mixin descriptions


### Fixed
* PackageUrlResolver encodes URIs returned from `resolve` method.
* Support new properties/observers getters in Polymer 2.0 elements

## [2.0.0-alpha.27] - 2017-02-24

### Added
* Support for `@extends` and `@namespace` jsdoc tags
* Analyze inherited members for class-based elements annotated with `@extends`
* New Namespace and Reference features
* Mixins and namespaces are included in metadata export
* Ability to generate metadata for a package and filter exported metadata
* Analyze Polymer 2.0 elements that override observedAttributes

### Fixed
* Analyzer will not attempt to load or add warnings for imports which can not be resolved by its urlResolver.
* Protocol-less URLs such as `//host/path` are properly handled instead of treated as absolute paths.
* Infer tagnames from the static `is` getter.
* Unified Polymer and Vanilla element scanners

## [2.0.0-alpha.26] - 2017-02-22
* Fix issue with file missing from package.json "files" array.

## [2.0.0-alpha.25] - 2017-02-22

### Added
* Polymer 2.0 mixin scanner
* [polymer] Parse polymer databinding expressions.
  Give accurate warnings on parse errors.

## [2.0.0-alpha.24] - 2017-02-14

### Added
* HTML Documents now include a `baseUrl` property which is properly resolved
  from a `<base href="...">` tag, when present.
* Add `localIds` to `PolymerElement`, tracking elements in its template by their id attributes.

### Fixed

* [Polymer] Better handle unexpected behavior reference syntax.

## [2.0.0-alpha.23] - 2017-02-10

### Added

* [BREAKING] All methods on Document no longer return results from dependencies, but do return results from inline documents. Added a queryOptions param to all query methods to specify getting results from dependencies.
* [BREAKING] All methods on both Document and Package no longer return results from external code. Must specify `externalPackages: true` to get features from code outside the current package.

### Fixed

* Properly cache warning for incorrect imports or when failing parsing an import.
* Notice references to elements within `<template>` tags.

## [2.0.0-alpha.22] - 2017-01-13

### Fixed

* Do not complain about ES6 module syntax, but store enough information that we can warn about referencing modules as scripts.


## [2.0.0-alpha.21] - 2016-12-22

### Added
* Add an analyzePackage() method, for getting a queryable representation of everything in a package.

### Fixed
* Fix a deadlock when there are concurrent analysis runs of cyclic graphs.

## [2.0.0-alpha.20] - 2016-12-19

### Added
* [Polymer] Extract 'listeners' from 1.0-style declarations.
* [Polymer] Extract pseudo elements from HTML comments

### Fixed
* Fix a class of race conditions and cache invalidation errors that can occur when there are concurrent analysis runs and edits to files.


## [2.0.0-alpha.19] - 2016-12-12

### Added
* Add `changeEvent` to `Attribute`.

### Fixed
* Bump JS parser up to parse ES2017 (ES8).
* [Polymer] Property descriptors are allowed to be just a type name, like `value: String`.

## [2.0.0-alpha.18] - 2016-11-21

### Fixed
* [Polymer] A number of fixes around warnings when resolving behaviors
  * Warn, don't throw when a behavior is declared twice.
  * Warn when there's a problem mixing behaviors into other behaviors, the same way that we warn when mixing behaviors into elements.

* Fix some bugs with recursive and mutually recursive imports.

### Added
* Add `slots` to `Element`.

## [2.0.0-alpha.17] - 2016-10-28 - [minor]

### Added
* Improve the way we expose the `ElementReference` type.

## [2.0.0-alpha.16] - 2016-10-20

### Added

* Add a new default scanner for custom element references in html.
  * Also adds a non-default scanner for all element references in html.
  * Known bug: does not find element references inside of `<template>` elements.

## [2.0.0-alpha.15] - 2016-10-15

### Changed

* (polymer) - computed properties are implicitly readOnly.

* (editor service) - Greatly improve `getLocationForPosition` for determining the meaning of text at an HTML source location. Presently used for doing autocompletions.
  * Handles the contents of `<template>` elements.
  * Distinguishes attribute names from values.
  * Understands when text is inside a comment, inline style, and inline script.
  * Better handle many, many edge cases.<|MERGE_RESOLUTION|>--- conflicted
+++ resolved
@@ -6,16 +6,13 @@
 and this project adheres to [Semantic Versioning](http://semver.org/).
 
 ## Unreleased
-<<<<<<< HEAD
+* [BREAKING] Document#astNode and ParsedDocument#astNode are now an
+  `AstNodeWithLanguage`, because we support inline documents in more than just
+  HTML, as we've added an HTML-in-JS scanner.
 * `MultiUrlResolver` now delegates the `relative()` method to the first
   `UrlResolver` in its `_resolvers` array that can `resolve()` the
   destination URL.  Makes it possible now to rely on the Analyzer's
   resolver to return a valid `PackageRelativeUrl` from a resolved URL.
-=======
-* [BREAKING] Document#astNode and ParsedDocument#astNode are now an
-  `AstNodeWithLanguage`, because we support inline documents in more than just
-  HTML, as we've added an HTML-in-JS scanner.
->>>>>>> 1ddef066
 <!-- Add new, unreleased changes here. -->
 
 ## [3.0.0-pre.8] - 2017-01-18
