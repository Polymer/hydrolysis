--- conflicted
+++ resolved
@@ -12,12 +12,8 @@
  * http://polymer.github.io/PATENTS.txt
  */
 
-<<<<<<< HEAD
 import * as babel from 'babel-types';
 import {resolve as resolveUrl} from 'url';
-=======
-import * as estree from 'estree';
->>>>>>> 3d415572
 
 import {ScannedImport} from '../model/model';
 import {FileRelativeUrl} from '../model/url';
@@ -33,13 +29,8 @@
     const imports: ScannedImport[] = [];
 
     await visit({
-<<<<<<< HEAD
       enterImportDeclaration(node: babel.ImportDeclaration, _: babel.Node) {
-        const source = node.source.value as string;
-=======
-      enterImportDeclaration(node: estree.ImportDeclaration, _: estree.Node) {
         const source = node.source.value as FileRelativeUrl;
->>>>>>> 3d415572
         if (!isPathImport(source)) {
           // TODO(justinfagnani): push a warning
           return;
